--- conflicted
+++ resolved
@@ -70,11 +70,7 @@
         uses: actions-rs/cargo@v1
         with:
           command: test
-<<<<<<< HEAD
-          args: --no-default-features --features "${{ matrix.tls }}" "${{ matrix.feature }}"
-=======
           args: --no-default-features --features "${{ matrix.tls }} ${{ matrix.feature }}"
->>>>>>> bf45f793
   minver:
     name: Check minimum versions
     runs-on: ubuntu-18.04
