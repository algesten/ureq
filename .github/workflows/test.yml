on: [push, pull_request]

name: CI

jobs:
  lint:
    name: Lint
    runs-on: ubuntu-latest
    env:
      RUSTFLAGS: -D warnings
    steps:
    - uses: actions/checkout@v2
    - name: Install Rust
      uses: actions-rs/toolchain@v1
      with:
        toolchain: stable
        override: true
    - name: Run Rustfmt
      uses: actions-rs/cargo@v1
      with:
        command: fmt
        args: -- --check
    - name: Run Clippy
      uses: actions-rs/cargo@v1
      with:
        command: clippy
  doc:
    name: Docs
    runs-on: ubuntu-latest
    steps:
      - uses: actions/checkout@master
      - name: Install Rust
        uses: actions-rs/toolchain@v1
        with:
          toolchain: stable
          override: true
      - name: Docs
        uses: actions-rs/cargo@v1
        with:
          command: doc
          # Keep in sync with Cargo.toml's [package.metadata.docs.rs]
          args: --no-default-features --no-deps --features "tls native-tls json charset cookies socks-proxy"
  build_and_test:
    name: Test
    runs-on: ubuntu-latest
    strategy:
      matrix:
        tls:
          - ""
          - "tls"
          - "native-tls"
        feature:
          - ""
          - json
          - charset
          - cookies
          - socks-proxy
          - native-certs
    env:
      RUST_BACKTRACE: "1"
      RUSTFLAGS: "-D dead_code -D unused-variables -D unused"
    steps:
      - uses: actions/checkout@master
      - name: Install Rust
        uses: actions-rs/toolchain@v1
        with:
          toolchain: stable
          override: true
      - name: Test
        uses: actions-rs/cargo@v1
        with:
          command: test
<<<<<<< HEAD
          args: --no-default-features --features "${{ matrix.tls }}" "${{ matrix.feature }}"
  minver:
    name: Check minimum versions
    runs-on: ubuntu-18.04
    steps:
      - name: Checkout sources
        uses: actions/checkout@v2
        with:
          persist-credentials: false

      - name: Install rust toolchain
        uses: actions-rs/toolchain@v1
        with:
          toolchain: nightly
          override: true
          default: true

      - name: cargo test (debug; all features; -Z minimal-versions)
        run: cargo -Z minimal-versions test --all-features
=======
          args: --no-default-features --features "${{ matrix.tls }} ${{ matrix.feature }}"
>>>>>>> 007ce44e
<|MERGE_RESOLUTION|>--- conflicted
+++ resolved
@@ -70,8 +70,7 @@
         uses: actions-rs/cargo@v1
         with:
           command: test
-<<<<<<< HEAD
-          args: --no-default-features --features "${{ matrix.tls }}" "${{ matrix.feature }}"
+          args: --no-default-features --features "${{ matrix.tls }} ${{ matrix.feature }}"
   minver:
     name: Check minimum versions
     runs-on: ubuntu-18.04
@@ -89,7 +88,4 @@
           default: true
 
       - name: cargo test (debug; all features; -Z minimal-versions)
-        run: cargo -Z minimal-versions test --all-features
-=======
-          args: --no-default-features --features "${{ matrix.tls }} ${{ matrix.feature }}"
->>>>>>> 007ce44e
+        run: cargo -Z minimal-versions test --all-features