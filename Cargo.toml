--- conflicted
+++ resolved
@@ -39,11 +39,8 @@
 serde_json = { version = "1", optional = true }
 encoding = { version = "0.2", optional = true }
 native-tls = { version = "0.2", optional = true }
-<<<<<<< HEAD
 cookie_store = { version = "0.12.0", optional = true }
-=======
 log = "0.4.11"
->>>>>>> 065b560d
 
 [dev-dependencies]
 serde = { version = "1", features = ["derive"] }
