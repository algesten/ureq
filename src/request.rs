use std::fmt;
use std::io::Read;

use url::{form_urlencoded, Url};

use crate::body::Payload;
use crate::error::ErrorKind;
use crate::header::{self, Header};
use crate::unit::{self, Unit};
use crate::Response;
use crate::{agent::Agent, error::Error};

#[cfg(feature = "json")]
use super::SerdeValue;

pub type Result<T> = std::result::Result<T, Error>;

#[derive(Debug, Clone)]
enum Urlish {
    Url(Url),
    Str(String),
}

/// Request instances are builders that creates a request.
///
/// ```
/// # fn main() -> Result<(), ureq::Error> {
/// # ureq::is_test(true);
/// let response = ureq::get("http://example.com/form")
///     .query("foo", "bar baz")  // add ?foo=bar+baz
///     .call()?;                 // run the request
/// # Ok(())
/// # }
/// ```
#[derive(Clone)]
pub struct Request {
    agent: Agent,
    method: String,
    url: Urlish,
    error_on_non_2xx: bool,
    headers: Vec<Header>,
    query_params: Vec<(String, String)>,
}

impl fmt::Display for Urlish {
    fn fmt(&self, f: &mut fmt::Formatter) -> fmt::Result {
        match self {
            Urlish::Url(u) => write!(f, "{}", u),
            Urlish::Str(s) => write!(f, "{}", s),
        }
    }
}

impl fmt::Debug for Request {
    fn fmt(&self, f: &mut fmt::Formatter) -> fmt::Result {
        write!(
            f,
            "Request({} {} {:?}, {:?})",
            self.method, self.url, self.query_params, self.headers
        )
    }
}

impl Request {
    pub(crate) fn new(agent: Agent, method: String, url: String) -> Request {
        Request {
            agent,
            method,
            url: Urlish::Str(url),
            headers: vec![],
            error_on_non_2xx: true,
            query_params: vec![],
        }
    }

    pub(crate) fn with_url(agent: Agent, method: String, url: Url) -> Request {
        Request {
            agent,
            method,
            url: Urlish::Url(url),
            headers: vec![],
            error_on_non_2xx: true,
            query_params: vec![],
        }
    }

    /// Sends the request with no body and blocks the caller until done.
    ///
    /// Use this with GET, HEAD, or TRACE. It sends neither Content-Length
    /// nor Transfer-Encoding.
    ///
    /// ```
    /// # fn main() -> Result<(), ureq::Error> {
    /// # ureq::is_test(true);
    /// let resp = ureq::get("http://example.com/")
    ///     .call()?;
    /// # Ok(())
    /// # }
    /// ```
    pub fn call(self) -> Result<Response> {
        self.do_call(Payload::Empty)
    }

    fn do_call(&self, payload: Payload) -> Result<Response> {
        for h in &self.headers {
            h.validate()?;
        }
<<<<<<< HEAD
        let mut url: Url = match self.url.clone() {
            Urlish::Url(u) => u,
            Urlish::Str(s) => s
                .parse()
                .map_err(|e: url::ParseError| Error::BadUrl(e.to_string()))?,
        };
=======
        let mut url: Url = self.url.parse().map_err(|e: url::ParseError| {
            ErrorKind::BadUrl
                .msg(&format!("failed to parse URL '{}'", self.url))
                .src(e)
        })?;
>>>>>>> fade03b5
        for (name, value) in self.query_params.clone() {
            url.query_pairs_mut().append_pair(&name, &value);
        }
        let reader = payload.into_read();
        let unit = Unit::new(&self.agent, &self.method, &url, &self.headers, &reader);
        let response = unit::connect(unit, true, 0, reader, false).map_err(|e| e.url(url))?;

        if response.error() && self.error_on_non_2xx {
            Err(ErrorKind::HTTP.new().response(response))
        } else {
            Ok(response)
        }
    }

    /// Send data a json value.
    ///
    /// Requires feature `ureq = { version = "*", features = ["json"] }`
    ///
    /// The `Content-Length` header is implicitly set to the length of the serialized value.
    ///
    /// ```
    /// # fn main() -> Result<(), ureq::Error> {
    /// # ureq::is_test(true);
    /// let resp = ureq::post("http://httpbin.org/post")
    ///     .send_json(ureq::json!({
    ///       "name": "martin",
    ///       "rust": true,
    ///     }))?;
    /// # Ok(())
    /// # }
    /// ```
    #[cfg(feature = "json")]
    pub fn send_json(mut self, data: SerdeValue) -> Result<Response> {
        if self.header("Content-Type").is_none() {
            self = self.set("Content-Type", "application/json");
        }
        self.do_call(Payload::JSON(data))
    }

    /// Send data as bytes.
    ///
    /// The `Content-Length` header is implicitly set to the length of the serialized value.
    ///
    /// ```
    /// # fn main() -> Result<(), ureq::Error> {
    /// # ureq::is_test(true);
    /// let resp = ureq::put("http://httpbin.org/put")
    ///     .send_bytes(&[0; 1000])?;
    /// # Ok(())
    /// # }
    /// ```
    pub fn send_bytes(self, data: &[u8]) -> Result<Response> {
        self.do_call(Payload::Bytes(data))
    }

    /// Send data as a string.
    ///
    /// The `Content-Length` header is implicitly set to the length of the serialized value.
    /// Defaults to `utf-8`
    ///
    /// ## Charset support
    ///
    /// Requires feature `ureq = { version = "*", features = ["charset"] }`
    ///
    /// If a `Content-Type` header is present and it contains a charset specification, we
    /// attempt to encode the string using that character set. If it fails, we fall back
    /// on utf-8.
    ///
    /// ```
    /// // this example requires features = ["charset"]
    ///
    /// # fn main() -> Result<(), ureq::Error> {
    /// # ureq::is_test(true);
    /// let resp = ureq::post("http://httpbin.org/post")
    ///     .set("Content-Type", "text/plain; charset=iso-8859-1")
    ///     .send_string("Hällo Wörld!")?;
    /// # Ok(())
    /// # }
    /// ```
    pub fn send_string(self, data: &str) -> Result<Response> {
        let charset =
            crate::response::charset_from_content_type(self.header("content-type")).to_string();
        self.do_call(Payload::Text(data, charset))
    }

    /// Send a sequence of (key, value) pairs as form-urlencoded data.
    ///
    /// The `Content-Type` header is implicitly set to application/x-www-form-urlencoded.
    /// The `Content-Length` header is implicitly set to the length of the serialized value.
    ///
    /// ```
    /// # fn main() -> Result<(), ureq::Error> {
    /// # ureq::is_test(true);
    /// let resp = ureq::post("http://httpbin.org/post")
    ///     .send_form(&[
    ///       ("foo", "bar"),
    ///       ("foo2", "bar2"),
    ///     ])?;
    /// # Ok(())
    /// # }
    /// ```
    pub fn send_form(mut self, data: &[(&str, &str)]) -> Result<Response> {
        if self.header("Content-Type").is_none() {
            self = self.set("Content-Type", "application/x-www-form-urlencoded");
        }
        let encoded = form_urlencoded::Serializer::new(String::new())
            .extend_pairs(data)
            .finish();
        self.do_call(Payload::Bytes(&encoded.into_bytes()))
    }

    /// Send data from a reader.
    ///
    /// If no Content-Length and Transfer-Encoding header has been set, it uses the [chunked transfer encoding](https://tools.ietf.org/html/rfc7230#section-4.1).
    ///
    /// The caller may set the Content-Length header to the expected byte size of the reader if is
    /// known.
    ///
    /// The input from the reader is buffered into chunks of size 16,384, the max size of a TLS fragment.
    ///
    /// ```
    /// use std::io::Cursor;
    /// # fn main() -> Result<(), ureq::Error> {
    /// # ureq::is_test(true);
    /// let read = Cursor::new(vec![0x20; 100]);
    /// let resp = ureq::post("http://httpbin.org/post")
    ///     .send(read)?;
    /// # Ok(())
    /// # }
    /// ```
    pub fn send(self, reader: impl Read) -> Result<Response> {
        self.do_call(Payload::Reader(Box::new(reader)))
    }

    /// Set a header field.
    ///
    /// ```
    /// # fn main() -> Result<(), ureq::Error> {
    /// # ureq::is_test(true);
    /// let resp = ureq::get("http://httpbin.org/bytes/1000")
    ///     .set("Accept", "text/plain")
    ///     .set("Range", "bytes=500-999")
    ///     .call()?;
    /// # Ok(())
    /// # }
    /// ```
    pub fn set(mut self, header: &str, value: &str) -> Self {
        header::add_header(&mut self.headers, Header::new(header, value));
        self
    }

    /// Returns the value for a set header.
    ///
    /// ```
    /// let req = ureq::get("/my_page")
    ///     .set("X-API-Key", "foobar");
    /// assert_eq!("foobar", req.header("x-api-Key").unwrap());
    /// ```
    pub fn header(&self, name: &str) -> Option<&str> {
        header::get_header(&self.headers, name)
    }

    /// A list of the set header names in this request. Lowercased to be uniform.
    ///
    /// ```
    /// let req = ureq::get("/my_page")
    ///     .set("X-API-Key", "foobar")
    ///     .set("Content-Type", "application/json");
    /// assert_eq!(req.header_names(), vec!["x-api-key", "content-type"]);
    /// ```
    pub fn header_names(&self) -> Vec<String> {
        self.headers
            .iter()
            .map(|h| h.name().to_ascii_lowercase())
            .collect()
    }

    /// Tells if the header has been set.
    ///
    /// ```
    /// let req = ureq::get("/my_page")
    ///     .set("X-API-Key", "foobar");
    /// assert_eq!(true, req.has("x-api-Key"));
    /// ```
    pub fn has(&self, name: &str) -> bool {
        header::has_header(&self.headers, name)
    }

    /// All headers corresponding values for the give name, or empty vector.
    ///
    /// ```
    /// let req = ureq::get("/my_page")
    ///     .set("X-Forwarded-For", "1.2.3.4")
    ///     .set("X-Forwarded-For", "2.3.4.5");
    ///
    /// assert_eq!(req.all("x-forwarded-for"), vec![
    ///     "1.2.3.4",
    ///     "2.3.4.5",
    /// ]);
    /// ```
    pub fn all(&self, name: &str) -> Vec<&str> {
        header::get_all_headers(&self.headers, name)
    }

    /// Set a query parameter.
    ///
    /// For example, to set `?format=json&dest=/login`
    ///
    /// ```
    /// # fn main() -> Result<(), ureq::Error> {
    /// # ureq::is_test(true);
    /// let resp = ureq::get("http://httpbin.org/response-headers")
    ///     .query("format", "json")
    ///     .query("dest", "/login")
    ///     .call()?;
    /// # Ok(())
    /// # }
    /// ```
    pub fn query(mut self, param: &str, value: &str) -> Self {
        self.query_params
            .push((param.to_string(), value.to_string()));
        self
    }

    /// By default, if a response's status is anything but a 2xx or 3xx,
    /// call()/send() and related methods will return an Error. If you want
    /// to handle such responses as non-errors, set this to `false`.
    ///
    /// Example:
    /// ```
    /// # fn main() -> Result<(), ureq::Error> {
    /// # ureq::is_test(true);
    /// let response = ureq::get("http://httpbin.org/status/500")
    ///     .error_on_non_2xx(false)
    ///     .call()?;
    /// assert_eq!(response.status(), 500);
    /// # Ok(())
    /// # }
    /// ```
    pub fn error_on_non_2xx(mut self, value: bool) -> Self {
        self.error_on_non_2xx = value;
        self
    }
}

#[test]
fn request_implements_send_and_sync() {
    let _request: Box<dyn Send> = Box::new(Request::new(
        Agent::new(),
        "GET".to_string(),
        "https://example.com/".to_string(),
    ));
    let _request: Box<dyn Sync> = Box::new(Request::new(
        Agent::new(),
        "GET".to_string(),
        "https://example.com/".to_string(),
    ));
}

#[test]
fn send_byte_slice() {
    let bytes = vec![1, 2, 3];
    crate::agent()
        .post("http://example.com")
        .send(&bytes[1..2])
        .ok();
}<|MERGE_RESOLUTION|>--- conflicted
+++ resolved
@@ -105,20 +105,14 @@
         for h in &self.headers {
             h.validate()?;
         }
-<<<<<<< HEAD
         let mut url: Url = match self.url.clone() {
             Urlish::Url(u) => u,
-            Urlish::Str(s) => s
-                .parse()
-                .map_err(|e: url::ParseError| Error::BadUrl(e.to_string()))?,
+            Urlish::Str(s) => s.parse().map_err(|e: url::ParseError| {
+                ErrorKind::BadUrl
+                    .msg(&format!("failed to parse URL '{}'", self.url))
+                    .src(e)
+            })?,
         };
-=======
-        let mut url: Url = self.url.parse().map_err(|e: url::ParseError| {
-            ErrorKind::BadUrl
-                .msg(&format!("failed to parse URL '{}'", self.url))
-                .src(e)
-        })?;
->>>>>>> fade03b5
         for (name, value) in self.query_params.clone() {
             url.query_pairs_mut().append_pair(&name, &value);
         }
