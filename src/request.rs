--- conflicted
+++ resolved
@@ -36,13 +36,8 @@
 pub struct Request {
     agent: Agent,
     method: String,
-<<<<<<< HEAD
     url: Urlish,
-    return_error_for_status: bool,
-=======
-    url: String,
     error_on_non_2xx: bool,
->>>>>>> f652a9e4
     headers: Vec<Header>,
     query_params: Vec<(String, String)>,
 }
@@ -73,7 +68,7 @@
             method,
             url: Urlish::Str(url),
             headers: vec![],
-            return_error_for_status: true,
+            error_on_non_2xx: true,
             query_params: vec![],
         }
     }
