--- conflicted
+++ resolved
@@ -121,13 +121,8 @@
         let response =
             unit::connect(unit, true, 0, reader, false).map_err(|e| e.url(url.clone()))?;
 
-<<<<<<< HEAD
         if self.error_on_non_2xx && response.status() >= 400 {
-            Err(ErrorKind::HTTP.new().url(url.clone()).response(response))
-=======
-        if response.error() && self.error_on_non_2xx {
             Err(Error::Status(response.status(), response))
->>>>>>> be6be7e6
         } else {
             Ok(response)
         }
