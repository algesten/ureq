--- conflicted
+++ resolved
@@ -48,7 +48,6 @@
     max_idle_connections_per_host: usize,
 }
 
-<<<<<<< HEAD
 fn remove_first_match(list: &mut VecDeque<PoolKey>, key: &PoolKey) -> Option<PoolKey> {
     match list.iter().position(|x| x == key) {
         Some(i) => list.remove(i),
@@ -63,14 +62,9 @@
     }
 }
 
-impl ConnectionPool {
-    pub fn new() -> Self {
-        ConnectionPool {
-=======
 impl Default for ConnectionPool {
     fn default() -> Self {
         Self {
->>>>>>> 05ffe53e
             max_idle_connections: DEFAULT_MAX_IDLE_CONNECTIONS,
             max_idle_connections_per_host: DEFAULT_MAX_IDLE_CONNECTIONS_PER_HOST,
             recycle: HashMap::default(),
