<<<<<<< HEAD
use std::io::{self, Read};
use std::net::SocketAddr;
=======
use std::io::{self, Cursor, Read};
>>>>>>> a367a823
use std::str::FromStr;
use std::{fmt, io::BufRead};

use chunked_transfer::Decoder as ChunkDecoder;
use log::debug;
use url::Url;

use crate::body::SizedReader;
use crate::error::{Error, ErrorKind::BadStatus};
use crate::header::{get_all_headers, get_header, Header, HeaderLine};
use crate::pool::PoolReturnRead;
use crate::stream::{DeadlineStream, ReadOnlyStream, Stream};
use crate::unit::Unit;
use crate::{stream, Agent, ErrorKind};

#[cfg(feature = "json")]
use serde::de::DeserializeOwned;

#[cfg(feature = "charset")]
use encoding_rs::Encoding;

#[cfg(feature = "gzip")]
use flate2::read::GzDecoder;

#[cfg(feature = "brotli")]
use brotli_decompressor::Decompressor as BrotliDecoder;

pub const DEFAULT_CONTENT_TYPE: &str = "text/plain";
pub const DEFAULT_CHARACTER_SET: &str = "utf-8";
const INTO_STRING_LIMIT: usize = 10 * 1_024 * 1_024;
// Follow the example of curl and limit a single header to 100kB:
// https://curl.se/libcurl/c/CURLOPT_HEADERFUNCTION.html
const MAX_HEADER_SIZE: usize = 100 * 1_024;
const MAX_HEADER_COUNT: usize = 100;

/// Response instances are created as results of firing off requests.
///
/// The `Response` is used to read response headers and decide what to do with the body.
/// Note that the socket connection is open and the body not read until one of
/// [`into_reader()`](#method.into_reader), [`into_json()`](#method.into_json), or
/// [`into_string()`](#method.into_string) consumes the response.
///
/// When dropping a `Response` instance, one one of two things can happen. If
/// the response has unread bytes, the underlying socket cannot be reused,
/// and the connection is closed. If there are no unread bytes, the connection
/// is returned to the [`Agent`](crate::Agent) connection pool used (notice there is always
/// an agent present, even when not explicitly configured by the user).
///
/// ```
/// # fn main() -> Result<(), ureq::Error> {
/// # ureq::is_test(true);
/// let response = ureq::get("http://example.com/").call()?;
///
/// // socket is still open and the response body has not been read.
///
/// let text = response.into_string()?;
///
/// // response is consumed, and body has been read.
/// # Ok(())
/// # }
/// ```
pub struct Response {
    pub(crate) url: Url,
    status_line: String,
    index: ResponseStatusIndex,
    status: u16,
    headers: Vec<Header>,
    // Boxed to avoid taking up too much size.
    unit: Box<Unit>,
<<<<<<< HEAD
    // Boxed to avoid taking up too much size.
    stream: Mutex<Box<Stream>>,
    /// The socket address of the server that sent the response.
    remote_addr: SocketAddr,
=======
    reader: Box<dyn Read + Send + Sync + 'static>,
>>>>>>> a367a823
    /// The redirect history of this response, if any. The history starts with
    /// the first response received and ends with the response immediately
    /// previous to this one.
    ///
    /// If this response was not redirected, the history is empty.
    pub(crate) history: Vec<Url>,
    /// The Content-Length value. The header itself may have been removed due to
    /// the automatic decompression system.
    length: Option<usize>,
    /// The compression type of the response body.
    compression: Option<Compression>,
}

/// index into status_line where we split: HTTP/1.1 200 OK
#[derive(Debug, Clone, Copy, Eq, PartialEq)]
struct ResponseStatusIndex {
    http_version: usize,
    response_code: usize,
}

impl fmt::Debug for Response {
    fn fmt(&self, f: &mut fmt::Formatter) -> fmt::Result {
        write!(
            f,
            "Response[status: {}, status_text: {}, url: {}]",
            self.status(),
            self.status_text(),
            self.url,
        )
    }
}

impl Response {
    /// Construct a response with a status, status text and a string body.
    ///
    /// This is hopefully useful for unit tests.
    ///
    /// Example:
    ///
    /// ```
    /// # fn main() -> Result<(), ureq::Error> {
    /// # ureq::is_test(true);
    /// let resp = ureq::Response::new(401, "Authorization Required", "Please log in")?;
    ///
    /// assert_eq!(resp.status(), 401);
    /// # Ok(())
    /// # }
    /// ```
    pub fn new(status: u16, status_text: &str, body: &str) -> Result<Response, Error> {
        let r = format!("HTTP/1.1 {} {}\r\n\r\n{}", status, status_text, body);
        (r.as_ref() as &str).parse()
    }

    /// The URL we ended up at. This can differ from the request url when
    /// we have followed redirects.
    pub fn get_url(&self) -> &str {
        &self.url[..]
    }

    /// The http version: `HTTP/1.1`
    pub fn http_version(&self) -> &str {
        &self.status_line.as_str()[0..self.index.http_version]
    }

    /// The status as a u16: `200`
    pub fn status(&self) -> u16 {
        self.status
    }

    /// The status text: `OK`
    ///
    /// The HTTP spec allows for non-utf8 status texts. This uses from_utf8_lossy to
    /// convert such lines to &str.
    pub fn status_text(&self) -> &str {
        self.status_line.as_str()[self.index.response_code + 1..].trim()
    }

    /// The header value for the given name, or None if not found.
    ///
    /// For historical reasons, the HTTP spec allows for header values
    /// to be encoded using encodings like iso-8859-1. Such encodings
    /// means the values are not possible to interpret as utf-8.
    ///
    /// In case the header value can't be read as utf-8, this function
    /// returns `None` (while the name is visible in [`Response::headers_names()`]).
    pub fn header(&self, name: &str) -> Option<&str> {
        get_header(&self.headers, name)
    }

    /// A list of the header names in this response.
    /// Lowercased to be uniform.
    ///
    /// It's possible for a header name to be returned by this function, and
    /// still give a `None` value. See [`Response::header()`] for an explanation
    /// as to why.
    pub fn headers_names(&self) -> Vec<String> {
        self.headers
            .iter()
            .map(|h| h.name().to_lowercase())
            .collect()
    }

    /// Tells if the response has the named header.
    pub fn has(&self, name: &str) -> bool {
        self.header(name).is_some()
    }

    /// All headers corresponding values for the give name, or empty vector.
    pub fn all(&self, name: &str) -> Vec<&str> {
        get_all_headers(&self.headers, name)
    }

    /// The content type part of the "Content-Type" header without
    /// the charset.
    ///
    /// Example:
    ///
    /// ```
    /// # fn main() -> Result<(), ureq::Error> {
    /// # ureq::is_test(true);
    /// let resp = ureq::get("http://example.com/").call()?;
    /// assert!(matches!(resp.header("content-type"), Some("text/html; charset=ISO-8859-1")));
    /// assert_eq!("text/html", resp.content_type());
    /// # Ok(())
    /// # }
    /// ```
    pub fn content_type(&self) -> &str {
        self.header("content-type")
            .map(|header| {
                header
                    .find(';')
                    .map(|index| &header[0..index])
                    .unwrap_or(header)
            })
            .unwrap_or(DEFAULT_CONTENT_TYPE)
    }

    /// The character set part of the "Content-Type".
    ///
    /// Example:
    ///
    /// ```
    /// # fn main() -> Result<(), ureq::Error> {
    /// # ureq::is_test(true);
    /// let resp = ureq::get("http://example.com/").call()?;
    /// assert!(matches!(resp.header("content-type"), Some("text/html; charset=ISO-8859-1")));
    /// assert_eq!("ISO-8859-1", resp.charset());
    /// # Ok(())
    /// # }
    /// ```
    pub fn charset(&self) -> &str {
        charset_from_content_type(self.header("content-type"))
    }

    /// The socket address of the server that sent the response.
    pub fn remote_addr(&self) -> SocketAddr {
        self.remote_addr
    }

    /// Turn this response into a `impl Read` of the body.
    ///
    /// 1. If `Transfer-Encoding: chunked`, the returned reader will unchunk it
    ///    and any `Content-Length` header is ignored.
    /// 2. If `Content-Length` is set, the returned reader is limited to this byte
    ///    length regardless of how many bytes the server sends.
    /// 3. If no length header, the reader is until server stream end.
    ///
    /// Note: If you use `read_to_end()` on the resulting reader, a malicious
    /// server might return enough bytes to exhaust available memory. If you're
    /// making requests to untrusted servers, you should use `.take()` to
    /// limit the response bytes read.
    ///
    /// Example:
    ///
    /// ```
    /// use std::io::Read;
    /// # fn main() -> Result<(), Box<dyn std::error::Error>> {
    /// # ureq::is_test(true);
    /// let resp = ureq::get("http://httpbin.org/bytes/100")
    ///     .call()?;
    ///
    /// assert!(resp.has("Content-Length"));
    /// let len: usize = resp.header("Content-Length")
    ///     .unwrap()
    ///     .parse()?;
    ///
    /// let mut bytes: Vec<u8> = Vec::with_capacity(len);
    /// resp.into_reader()
    ///     .take(10_000_000)
    ///     .read_to_end(&mut bytes)?;
    ///
    /// assert_eq!(bytes.len(), len);
    /// # Ok(())
    /// # }
    /// ```
    pub fn into_reader(self) -> Box<dyn Read + Send + Sync + 'static> {
        self.reader
    }

    fn stream_to_reader(&self, stream: DeadlineStream) -> Box<dyn Read + Send + Sync + 'static> {
        //
        let is_http10 = self.http_version().eq_ignore_ascii_case("HTTP/1.0");
        let is_close = self
            .header("connection")
            .map(|c| c.eq_ignore_ascii_case("close"))
            .unwrap_or(false);

        let is_head = self.unit.is_head();
        let has_no_body = is_head
            || match self.status {
                204 | 304 => true,
                _ => false,
            };

        let is_chunked = self
            .header("transfer-encoding")
            .map(|enc| !enc.is_empty()) // whatever it says, do chunked
            .unwrap_or(false);

        let use_chunked = !is_http10 && !has_no_body && is_chunked;

        let limit_bytes = if is_http10 || is_close {
            None
        } else if has_no_body {
            // head requests never have a body
            Some(0)
        } else {
            self.length
        };

        let unit = &self.unit;
        let inner = stream.inner_ref();
        let result = inner.set_read_timeout(unit.agent.config.timeout_read);
        if let Err(e) = result {
            return Box::new(ErrorReader(e)) as Box<dyn Read + Send + Sync + 'static>;
        }
        let buffer_len = inner.buffer().len();

        let body_reader: Box<dyn Read + Send + Sync> = match (use_chunked, limit_bytes) {
            // Chunked responses have an unknown length, but do have an end of body
            // marker. When we encounter the marker, we can return the underlying stream
            // to the connection pool.
            (true, _) => {
                debug!("Chunked body in response");
                Box::new(PoolReturnRead::new(
                    &unit.agent,
                    &unit.url,
                    ChunkDecoder::new(stream),
                ))
            }
            // Responses with a content-length header means we should limit the reading
            // of the body to the number of bytes in the header. Once done, we can
            // return the underlying stream to the connection pool.
            (false, Some(len)) => {
                let mut pooler =
                    PoolReturnRead::new(&unit.agent, &unit.url, LimitedRead::new(stream, len));

                if len <= buffer_len {
                    debug!("Body entirely buffered (length: {})", len);
                    let mut buf = vec![0; len];
                    pooler
                        .read_exact(&mut buf)
                        .expect("failed to read exact buffer length from stream");
                    Box::new(Cursor::new(buf))
                } else {
                    debug!("Streaming body until content-length: {}", len);
                    Box::new(pooler)
                }
            }
            (false, None) => {
                debug!("Body of unknown size - read until socket close");
                Box::new(stream)
            }
        };

        match self.compression {
            None => body_reader,
            Some(c) => c.wrap_reader(body_reader),
        }
    }

    /// Turn this response into a String of the response body. By default uses `utf-8`,
    /// but can work with charset, see below.
    ///
    /// This is potentially memory inefficient for large bodies since the
    /// implementation first reads the reader to end into a `Vec<u8>` and then
    /// attempts to decode it using the charset.
    ///
    /// If the response is larger than 10 megabytes, this will return an error.
    ///
    /// Example:
    ///
    /// ```
    /// # fn main() -> Result<(), ureq::Error> {
    /// # ureq::is_test(true);
    /// let text = ureq::get("http://httpbin.org/get/success")
    ///     .call()?
    ///     .into_string()?;
    ///
    /// assert!(text.contains("success"));
    /// # Ok(())
    /// # }
    /// ```
    ///
    /// ## Charset support
    ///
    /// If you enable feature `ureq = { version = "*", features = ["charset"] }`, into_string()
    /// attempts to respect the character encoding of the `Content-Type` header. If there is no
    /// Content-Type header, or the Content-Type header does not specify a charset, into_string()
    /// uses `utf-8`.
    ///
    /// I.e. `Content-Type: text/plain; charset=iso-8859-1` would be decoded in latin-1.
    ///
    pub fn into_string(self) -> io::Result<String> {
        #[cfg(feature = "charset")]
        let encoding = Encoding::for_label(self.charset().as_bytes())
            .or_else(|| Encoding::for_label(DEFAULT_CHARACTER_SET.as_bytes()))
            .unwrap();

        let mut buf: Vec<u8> = vec![];
        self.into_reader()
            .take((INTO_STRING_LIMIT + 1) as u64)
            .read_to_end(&mut buf)?;
        if buf.len() > INTO_STRING_LIMIT {
            return Err(io::Error::new(
                io::ErrorKind::Other,
                "response too big for into_string",
            ));
        }

        #[cfg(feature = "charset")]
        {
            let (text, _, _) = encoding.decode(&buf);
            Ok(text.into_owned())
        }
        #[cfg(not(feature = "charset"))]
        {
            Ok(String::from_utf8_lossy(&buf).to_string())
        }
    }

    /// Read the body of this response into a serde_json::Value, or any other type that
    /// implements the [serde::Deserialize] trait.
    ///
    /// You must use either a type annotation as shown below (`message: Message`), or the
    /// [turbofish operator] (`::<Type>`) so Rust knows what type you are trying to read.
    ///
    /// [turbofish operator]: https://matematikaadit.github.io/posts/rust-turbofish.html
    ///
    /// Requires feature `ureq = { version = "*", features = ["json"] }`
    ///
    /// Example:
    ///
    /// ```
    /// # fn main() -> Result<(), ureq::Error> {
    /// # ureq::is_test(true);
    /// // This import requires the `derive` feature on `serde`.
    /// // Put this in Cargo.toml: serde = { version = "1", features = ["derive"] }
    /// use serde::{Deserialize};
    ///
    /// // An alternative way to is to use the `serde_derive` crate.
    /// // Put this in Cargo.toml: serde_derive = "1"
    /// // use serde_derive::{Deserialize};
    ///
    /// #[derive(Deserialize)]
    /// struct Message {
    ///     hello: String,
    /// }
    ///
    /// let message: Message =
    ///     ureq::get("http://example.com/hello_world.json")
    ///         .call()?
    ///         .into_json()?;
    ///
    /// assert_eq!(message.hello, "world");
    /// # Ok(())
    /// # }
    /// ```
    ///
    /// Or, if you don't want to define a struct to read your JSON into, you can
    /// use the convenient `serde_json::Value` type to parse arbitrary or unknown
    /// JSON.
    ///
    /// ```
    /// # fn main() -> Result<(), ureq::Error> {
    /// # ureq::is_test(true);
    /// let json: serde_json::Value = ureq::get("http://example.com/hello_world.json")
    ///     .call()?
    ///     .into_json()?;
    ///
    /// assert_eq!(json["hello"], "world");
    /// # Ok(())
    /// # }
    /// ```
    #[cfg(feature = "json")]
    pub fn into_json<T: DeserializeOwned>(self) -> io::Result<T> {
        use crate::stream::io_err_timeout;
        use std::error::Error;

        let reader = self.into_reader();
        serde_json::from_reader(reader).map_err(|e| {
            // This is to unify TimedOut io::Error in the API.
            // We make a clone of the original error since serde_json::Error doesn't
            // let us get the wrapped error instance back.
            if let Some(ioe) = e.source().and_then(|s| s.downcast_ref::<io::Error>()) {
                if ioe.kind() == io::ErrorKind::TimedOut {
                    return io_err_timeout(ioe.to_string());
                }
            }

            io::Error::new(
                io::ErrorKind::InvalidData,
                format!("Failed to read JSON: {}", e),
            )
        })
    }

    /// Create a response from a Read trait impl.
    ///
    /// This is hopefully useful for unit tests.
    ///
    /// Example:
    ///
    /// use std::io::Cursor;
    ///
    /// let text = "HTTP/1.1 401 Authorization Required\r\n\r\nPlease log in\n";
    /// let read = Cursor::new(text.to_string().into_bytes());
    /// let resp = ureq::Response::do_from_read(read);
    ///
    /// assert_eq!(resp.status(), 401);
    pub(crate) fn do_from_stream(stream: Stream, unit: Unit) -> Result<Response, Error> {
        let remote_addr = stream.remote_addr;
        //
        // HTTP/1.1 200 OK\r\n
        let mut stream = stream::DeadlineStream::new(stream, unit.deadline);

        // The status line we can ignore non-utf8 chars and parse as_str_lossy().
        let status_line = read_next_line(&mut stream, "the status line")?.into_string_lossy();
        let (index, status) = parse_status_line(status_line.as_str())?;

        let mut headers: Vec<Header> = Vec::new();
        while headers.len() <= MAX_HEADER_COUNT {
            let line = read_next_line(&mut stream, "a header")?;
            if line.is_empty() {
                break;
            }
            if let Ok(header) = line.into_header() {
                headers.push(header);
            }
        }

        if headers.len() > MAX_HEADER_COUNT {
            return Err(ErrorKind::BadHeader.msg(
                format!("more than {} header fields in response", MAX_HEADER_COUNT).as_str(),
            ));
        }

        let length = get_header(&headers, "content-length").and_then(|v| v.parse::<usize>().ok());

        let compression =
            get_header(&headers, "content-encoding").and_then(Compression::from_header_value);

        // remove Content-Encoding and length due to automatic decompression
        if compression.is_some() {
            headers.retain(|h| !h.is_name("content-encoding") && !h.is_name("content-length"));
        }

        let url = unit.url.clone();

        let mut response = Response {
            url,
            status_line,
            index,
            status,
            headers,
            unit: Box::new(unit),
<<<<<<< HEAD
            stream: Mutex::new(Box::new(stream.into())),
            remote_addr,
=======
            reader: Box::new(Cursor::new(vec![])),
>>>>>>> a367a823
            history: vec![],
            length,
            compression,
        };
        response.reader = response.stream_to_reader(stream);
        Ok(response)
    }

    #[cfg(test)]
    pub fn set_url(&mut self, url: Url) {
        self.url = url;
    }

    #[cfg(test)]
    pub fn history_from_previous(&mut self, previous: Response) {
        self.history = previous.history;
        self.history.push(previous.url);
    }
}

#[derive(Copy, Clone, Debug, PartialEq, Eq)]
enum Compression {
    #[cfg(feature = "brotli")]
    Brotli,
    #[cfg(feature = "gzip")]
    Gzip,
}

impl Compression {
    /// Convert a string like "br" to an enum value
    fn from_header_value(value: &str) -> Option<Compression> {
        match value {
            #[cfg(feature = "brotli")]
            "br" => Some(Compression::Brotli),
            #[cfg(feature = "gzip")]
            "gzip" | "x-gzip" => Some(Compression::Gzip),
            _ => None,
        }
    }

    /// Wrap the raw reader with a decompressing reader
    #[allow(unused_variables)] // when no features enabled, reader is unused (unreachable)
    fn wrap_reader(
        self,
        reader: Box<dyn Read + Send + Sync + 'static>,
    ) -> Box<dyn Read + Send + Sync + 'static> {
        match self {
            #[cfg(feature = "brotli")]
            Compression::Brotli => Box::new(BrotliDecoder::new(reader, 4096)),
            #[cfg(feature = "gzip")]
            Compression::Gzip => Box::new(GzDecoder::new(reader)),
        }
    }
}

/// parse a line like: HTTP/1.1 200 OK\r\n
fn parse_status_line(line: &str) -> Result<(ResponseStatusIndex, u16), Error> {
    //

    if !line.is_ascii() {
        return Err(BadStatus.msg("Status line not ASCII"));
    }
    // https://tools.ietf.org/html/rfc7230#section-3.1.2
    //      status-line = HTTP-version SP status-code SP reason-phrase CRLF
    let mut split: Vec<&str> = line.splitn(3, ' ').collect();
    if split.len() == 2 {
        // As a special case, we are lenient parsing lines without a space after the code.
        // This is technically against spec. "HTTP/1.1 200\r\n"
        split.push("");
    }
    if split.len() != 3 {
        return Err(BadStatus.msg("Wrong number of tokens in status line"));
    }

    // https://tools.ietf.org/html/rfc7230#appendix-B
    //    HTTP-name = %x48.54.54.50 ; HTTP
    //    HTTP-version = HTTP-name "/" DIGIT "." DIGIT
    let http_version = split[0];
    if !http_version.starts_with("HTTP/") {
        return Err(BadStatus.msg("HTTP version did not start with HTTP/"));
    }
    if http_version.len() != 8 {
        return Err(BadStatus.msg("HTTP version was wrong length"));
    }
    if !http_version.as_bytes()[5].is_ascii_digit() || !http_version.as_bytes()[7].is_ascii_digit()
    {
        return Err(BadStatus.msg("HTTP version did not match format"));
    }

    let status_str: &str = split[1];
    //      status-code    = 3DIGIT
    if status_str.len() != 3 {
        return Err(BadStatus.msg("Status code was wrong length"));
    }

    let status: u16 = status_str
        .parse()
        .map_err(|_| BadStatus.msg(format!("unable to parse status as u16 ({})", status_str)))?;

    Ok((
        ResponseStatusIndex {
            http_version: http_version.len(),
            response_code: http_version.len() + status_str.len(),
        },
        status,
    ))
}

impl FromStr for Response {
    type Err = Error;
    /// Parse a response from a string.
    ///
    /// Example:
    /// ```
    /// # fn main() -> Result<(), ureq::Error> {
    /// let s = "HTTP/1.1 200 OK\r\n\
    ///     X-Forwarded-For: 1.2.3.4\r\n\
    ///     Content-Type: text/plain\r\n\
    ///     \r\n\
    ///     Hello World!!!";
    /// let resp: ureq::Response = s.parse()?;
    /// assert!(resp.has("X-Forwarded-For"));
    /// let body = resp.into_string()?;
    /// assert_eq!(body, "Hello World!!!");
    /// # Ok(())
    /// # }
    /// ```
    fn from_str(s: &str) -> Result<Self, Self::Err> {
        let stream = Stream::new(ReadOnlyStream::new(s.into()));
        let request_url = "https://example.com".parse().unwrap();
        let request_reader = SizedReader {
            size: crate::body::BodySize::Empty,
            reader: Box::new(std::io::empty()),
        };
        let unit = Unit::new(
            &Agent::new(),
            "GET",
            &request_url,
            vec![],
            &request_reader,
            None,
        );
        Self::do_from_stream(stream, unit)
    }
}

fn read_next_line(reader: &mut impl BufRead, context: &str) -> io::Result<HeaderLine> {
    let mut buf = Vec::new();
    let result = reader
        .take((MAX_HEADER_SIZE + 1) as u64)
        .read_until(b'\n', &mut buf);

    match result {
        Ok(0) => Err(io::Error::new(
            io::ErrorKind::ConnectionAborted,
            "Unexpected EOF",
        )),
        Ok(n) if n > MAX_HEADER_SIZE => Err(io::Error::new(
            io::ErrorKind::Other,
            format!("header field longer than {} bytes", MAX_HEADER_SIZE),
        )),
        Ok(_) => Ok(()),
        Err(e) => {
            // Provide context to errors encountered while reading the line.
            let reason = format!("Error encountered in {}", context);

            let kind = e.kind();

            // Use an intermediate wrapper type which carries the error message
            // as well as a .source() reference to the original error.
            let wrapper = Error::new(ErrorKind::Io, Some(reason)).src(e);

            Err(io::Error::new(kind, wrapper))
        }
    }?;

    if !buf.ends_with(b"\n") {
        return Err(io::Error::new(
            io::ErrorKind::InvalidInput,
            format!("Header field didn't end with \\n: {:?}", buf),
        ));
    }

    buf.pop();
    if buf.ends_with(b"\r") {
        buf.pop();
    }

    Ok(buf.into())
}

/// Limits a `Read` to a content size (as set by a "Content-Length" header).
pub(crate) struct LimitedRead<R> {
    reader: R,
    limit: usize,
    position: usize,
}

impl<R: Read> LimitedRead<R> {
    pub(crate) fn new(reader: R, limit: usize) -> Self {
        LimitedRead {
            reader,
            limit,
            position: 0,
        }
    }

    pub(crate) fn remaining(&self) -> usize {
        self.limit - self.position
    }
}

impl<R: Read> Read for LimitedRead<R> {
    fn read(&mut self, buf: &mut [u8]) -> io::Result<usize> {
        if self.remaining() == 0 {
            return Ok(0);
        }
        let from = if self.remaining() < buf.len() {
            &mut buf[0..self.remaining()]
        } else {
            buf
        };
        match self.reader.read(from) {
            // https://tools.ietf.org/html/rfc7230#page-33
            // If the sender closes the connection or
            // the recipient times out before the indicated number of octets are
            // received, the recipient MUST consider the message to be
            // incomplete and close the connection.
            Ok(0) => Err(io::Error::new(
                io::ErrorKind::UnexpectedEof,
                "response body closed before all bytes were read",
            )),
            Ok(amount) => {
                self.position += amount;
                Ok(amount)
            }
            Err(e) => Err(e),
        }
    }
}

impl<R: Read> From<LimitedRead<R>> for Stream
where
    Stream: From<R>,
{
    fn from(limited_read: LimitedRead<R>) -> Stream {
        limited_read.reader.into()
    }
}

/// Extract the charset from a "Content-Type" header.
///
/// "Content-Type: text/plain; charset=iso8859-1" -> "iso8859-1"
///
/// *Internal API*
pub(crate) fn charset_from_content_type(header: Option<&str>) -> &str {
    header
        .and_then(|header| {
            header.find(';').and_then(|semi| {
                (&header[semi + 1..])
                    .find('=')
                    .map(|equal| (&header[semi + equal + 2..]).trim())
            })
        })
        .unwrap_or(DEFAULT_CHARACTER_SET)
}

// ErrorReader returns an error for every read.
// The error is as close to a clone of the underlying
// io::Error as we can get.
struct ErrorReader(io::Error);

impl Read for ErrorReader {
    fn read(&mut self, _buf: &mut [u8]) -> io::Result<usize> {
        Err(io::Error::new(self.0.kind(), self.0.to_string()))
    }
}

#[cfg(test)]
mod tests {
    use std::io::Cursor;

    use super::*;

    #[test]
    fn short_read() {
        use std::io::Cursor;
        let mut lr = LimitedRead::new(Cursor::new(vec![b'a'; 3]), 10);
        let mut buf = vec![0; 1000];
        let result = lr.read_to_end(&mut buf);
        assert!(result.err().unwrap().kind() == io::ErrorKind::UnexpectedEof);
    }

    #[test]
    fn content_type_without_charset() {
        let s = "HTTP/1.1 200 OK\r\n\
                 Content-Type: application/json\r\n\
                 \r\n\
                 OK";
        let resp = s.parse::<Response>().unwrap();
        assert_eq!("application/json", resp.content_type());
    }

    #[test]
    fn content_type_without_cr() {
        let s = "HTTP/1.1 200 OK\r\n\
                 Content-Type: application/json\n\
                 \r\n\
                 OK";
        let resp = s.parse::<Response>().unwrap();
        assert_eq!("application/json", resp.content_type());
    }

    #[test]
    fn content_type_with_charset() {
        let s = "HTTP/1.1 200 OK\r\n\
                 Content-Type: application/json; charset=iso-8859-4\r\n\
                 \r\n\
                 OK";
        let resp = s.parse::<Response>().unwrap();
        assert_eq!("application/json", resp.content_type());
    }

    #[test]
    fn content_type_default() {
        let s = "HTTP/1.1 200 OK\r\n\r\nOK";
        let resp = s.parse::<Response>().unwrap();
        assert_eq!("text/plain", resp.content_type());
    }

    #[test]
    fn charset() {
        let s = "HTTP/1.1 200 OK\r\n\
                 Content-Type: application/json; charset=iso-8859-4\r\n\
                 \r\n\
                 OK";
        let resp = s.parse::<Response>().unwrap();
        assert_eq!("iso-8859-4", resp.charset());
    }

    #[test]
    fn charset_default() {
        let s = "HTTP/1.1 200 OK\r\n\
                 Content-Type: application/json\r\n\
                 \r\n\
                 OK";
        let resp = s.parse::<Response>().unwrap();
        assert_eq!("utf-8", resp.charset());
    }

    #[test]
    fn chunked_transfer() {
        let s = "HTTP/1.1 200 OK\r\n\
                 Transfer-Encoding: Chunked\r\n\
                 \r\n\
                 3\r\n\
                 hel\r\n\
                 b\r\n\
                 lo world!!!\r\n\
                 0\r\n\
                 \r\n";
        let resp = s.parse::<Response>().unwrap();
        assert_eq!("hello world!!!", resp.into_string().unwrap());
    }

    #[test]
    fn into_string_large() {
        const LEN: usize = INTO_STRING_LIMIT + 1;
        let s = format!(
            "HTTP/1.1 200 OK\r\n\
                 Content-Length: {}\r\n
                 \r\n
                 {}",
            LEN,
            "A".repeat(LEN),
        );
        let result = s.parse::<Response>().unwrap();
        let err = result
            .into_string()
            .expect_err("didn't error with too-long body");
        assert_eq!(err.to_string(), "response too big for into_string");
        assert_eq!(err.kind(), io::ErrorKind::Other);
    }

    #[test]
    #[cfg(feature = "json")]
    fn parse_simple_json() {
        let s = "HTTP/1.1 200 OK\r\n\
             \r\n\
             {\"hello\":\"world\"}";
        let resp = s.parse::<Response>().unwrap();
        let v: serde_json::Value = resp.into_json().unwrap();
        let compare = "{\"hello\":\"world\"}"
            .parse::<serde_json::Value>()
            .unwrap();
        assert_eq!(v, compare);
    }

    #[test]
    #[cfg(feature = "json")]
    fn parse_deserialize_json() {
        use serde::Deserialize;

        #[derive(Deserialize)]
        struct Hello {
            hello: String,
        }

        let s = "HTTP/1.1 200 OK\r\n\
             \r\n\
             {\"hello\":\"world\"}";
        let resp = s.parse::<Response>().unwrap();
        let v: Hello = resp.into_json::<Hello>().unwrap();
        assert_eq!(v.hello, "world");
    }

    #[test]
    fn parse_borked_header() {
        let s = "HTTP/1.1 BORKED\r\n".to_string();
        let err = s.parse::<Response>().unwrap_err();
        assert_eq!(err.kind(), BadStatus);
    }

    #[test]
    fn parse_header_without_reason() {
        let s = "HTTP/1.1 302\r\n\r\n".to_string();
        let resp = s.parse::<Response>().unwrap();
        assert_eq!(resp.status_text(), "");
    }

    #[test]
    fn read_next_line_large() {
        const LEN: usize = MAX_HEADER_SIZE + 1;
        let s = format!("Long-Header: {}\r\n", "A".repeat(LEN),);
        let mut cursor = Cursor::new(s);
        let result = read_next_line(&mut cursor, "some context");
        let err = result.expect_err("did not error on too-large header");
        assert_eq!(err.kind(), io::ErrorKind::Other);
        assert_eq!(
            err.to_string(),
            format!("header field longer than {} bytes", MAX_HEADER_SIZE)
        );
    }

    #[test]
    fn too_many_headers() {
        const LEN: usize = MAX_HEADER_COUNT + 1;
        let s = format!(
            "HTTP/1.1 200 OK\r\n\
                 {}
                 \r\n
                 hi",
            "Header: value\r\n".repeat(LEN),
        );
        let err = s
            .parse::<Response>()
            .expect_err("did not error on too many headers");
        assert_eq!(err.kind(), ErrorKind::BadHeader);
        assert_eq!(
            err.to_string(),
            format!(
                "Bad Header: more than {} header fields in response",
                MAX_HEADER_COUNT
            )
        );
    }

    #[test]
    #[cfg(feature = "charset")]
    fn read_next_line_non_ascii_reason() {
        let (cow, _, _) =
            encoding_rs::WINDOWS_1252.encode("HTTP/1.1 302 Déplacé Temporairement\r\n");
        let bytes = cow.to_vec();
        let mut reader = io::BufReader::new(io::Cursor::new(bytes));
        let r = read_next_line(&mut reader, "test status line");
        let h = r.unwrap();
        assert_eq!(h.to_string(), "HTTP/1.1 302 D�plac� Temporairement");
    }

    #[test]
    #[cfg(feature = "charset")]
    fn parse_header_with_non_utf8() {
        let (cow, _, _) = encoding_rs::WINDOWS_1252.encode(
            "HTTP/1.1 200 OK\r\n\
            x-geo-header: gött mos!\r\n\
            \r\n\
            OK",
        );
        let v = cow.to_vec();
        let s = Stream::new(ReadOnlyStream::new(v));
        let request_url = "https://example.com".parse().unwrap();
        let request_reader = SizedReader {
            size: crate::body::BodySize::Empty,
            reader: Box::new(std::io::empty()),
        };
        let unit = Unit::new(
            &Agent::new(),
            "GET",
            &request_url,
            vec![],
            &request_reader,
            None,
        );
        let resp = Response::do_from_stream(s.into(), unit).unwrap();
        assert_eq!(resp.status(), 200);
        assert_eq!(resp.header("x-geo-header"), None);
    }

    #[test]
    fn history() {
        let mut response0 = Response::new(302, "Found", "").unwrap();
        response0.set_url("http://1.example.com/".parse().unwrap());
        assert!(response0.history.is_empty());

        let mut response1 = Response::new(302, "Found", "").unwrap();
        response1.set_url("http://2.example.com/".parse().unwrap());
        response1.history_from_previous(response0);

        let mut response2 = Response::new(404, "NotFound", "").unwrap();
        response2.set_url("http://2.example.com/".parse().unwrap());
        response2.history_from_previous(response1);

        let hist: Vec<String> = response2.history.iter().map(|r| r.to_string()).collect();
        assert_eq!(hist, ["http://1.example.com/", "http://2.example.com/"])
    }

    #[test]
    fn response_implements_send_and_sync() {
        let _response: Box<dyn Send> = Box::new(Response::new(302, "Found", "").unwrap());
        let _response: Box<dyn Sync> = Box::new(Response::new(302, "Found", "").unwrap());
    }

    #[test]
    fn ensure_response_size() {
        // This is platform dependent, so we can't be too strict or precise.
        let size = std::mem::size_of::<Response>();
        println!("Response size: {}", size);
        assert!(size < 400); // 200 on Macbook M1
    }
}<|MERGE_RESOLUTION|>--- conflicted
+++ resolved
@@ -1,9 +1,5 @@
-<<<<<<< HEAD
-use std::io::{self, Read};
+use std::io::{self, Cursor, Read};
 use std::net::SocketAddr;
-=======
-use std::io::{self, Cursor, Read};
->>>>>>> a367a823
 use std::str::FromStr;
 use std::{fmt, io::BufRead};
 
@@ -73,14 +69,9 @@
     headers: Vec<Header>,
     // Boxed to avoid taking up too much size.
     unit: Box<Unit>,
-<<<<<<< HEAD
-    // Boxed to avoid taking up too much size.
-    stream: Mutex<Box<Stream>>,
+    reader: Box<dyn Read + Send + Sync + 'static>,
     /// The socket address of the server that sent the response.
     remote_addr: SocketAddr,
-=======
-    reader: Box<dyn Read + Send + Sync + 'static>,
->>>>>>> a367a823
     /// The redirect history of this response, if any. The history starts with
     /// the first response received and ends with the response immediately
     /// previous to this one.
@@ -557,12 +548,8 @@
             status,
             headers,
             unit: Box::new(unit),
-<<<<<<< HEAD
-            stream: Mutex::new(Box::new(stream.into())),
+            reader: Box::new(Cursor::new(vec![])),
             remote_addr,
-=======
-            reader: Box::new(Cursor::new(vec![])),
->>>>>>> a367a823
             history: vec![],
             length,
             compression,
@@ -691,7 +678,8 @@
     /// # }
     /// ```
     fn from_str(s: &str) -> Result<Self, Self::Err> {
-        let stream = Stream::new(ReadOnlyStream::new(s.into()));
+        let remote_addr = "0.0.0.0:0".parse().unwrap();
+        let stream = Stream::new(ReadOnlyStream::new(s.into()), remote_addr);
         let request_url = "https://example.com".parse().unwrap();
         let request_reader = SizedReader {
             size: crate::body::BodySize::Empty,
