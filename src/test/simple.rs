use crate::test;
use std::io::Read;

use super::super::*;

#[test]
fn header_passing() {
    test::set_handler("/header_passing", |unit| {
        assert!(unit.has("X-Foo"));
        assert_eq!(unit.header("X-Foo").unwrap(), "bar");
        test::make_response(200, "OK", vec!["X-Bar: foo"], vec![])
    });
    let resp = get("test://host/header_passing").set("X-Foo", "bar").call().unwrap();
    assert_eq!(resp.status(), 200);
    assert!(resp.has("X-Bar"));
    assert_eq!(resp.header("X-Bar").unwrap(), "foo");
}

#[test]
fn repeat_non_x_header() {
    test::set_handler("/repeat_non_x_header", |unit| {
        assert!(unit.has("Accept"));
        assert_eq!(unit.header("Accept").unwrap(), "baz");
        test::make_response(200, "OK", vec![], vec![])
    });
    let resp = get("test://host/repeat_non_x_header")
        .set("Accept", "bar")
        .set("Accept", "baz")
        .call().unwrap();
    assert_eq!(resp.status(), 200);
}

#[test]
fn repeat_x_header() {
    test::set_handler("/repeat_x_header", |unit| {
        assert!(unit.has("X-Forwarded-For"));
        assert_eq!(unit.header("X-Forwarded-For").unwrap(), "130.240.19.2");
        assert_eq!(
            unit.all("X-Forwarded-For"),
            vec!["130.240.19.2", "130.240.19.3"]
        );
        test::make_response(200, "OK", vec![], vec![])
    });
    let resp = get("test://host/repeat_x_header")
        .set("X-Forwarded-For", "130.240.19.2")
        .set("X-Forwarded-For", "130.240.19.3")
        .call().unwrap();
    assert_eq!(resp.status(), 200);
}

#[test]
fn body_as_text() {
    test::set_handler("/body_as_text", |_unit| {
        test::make_response(200, "OK", vec![], "Hello World!".to_string().into_bytes())
    });
    let resp = get("test://host/body_as_text").call().unwrap();
    let text = resp.into_string().unwrap();
    assert_eq!(text, "Hello World!");
}

#[test]
#[cfg(feature = "json")]
fn body_as_json() {
    test::set_handler("/body_as_json", |_unit| {
        test::make_response(
            200,
            "OK",
            vec![],
            "{\"hello\":\"world\"}".to_string().into_bytes(),
        )
    });
    let resp = get("test://host/body_as_json").call().unwrap();
    let json = resp.into_json().unwrap();
    assert_eq!(json["hello"], "world");
}

#[test]
#[cfg(feature = "json")]
fn body_as_json_deserialize() {
    use serde::Deserialize;

    #[derive(Deserialize)]
    struct Hello {
        hello: String,
    }

    test::set_handler("/body_as_json_deserialize", |_unit| {
        test::make_response(
            200,
            "OK",
            vec![],
            "{\"hello\":\"world\"}".to_string().into_bytes(),
        )
    });
    let resp = get("test://host/body_as_json_deserialize").call().unwrap();
    let json = resp.into_json_deserialize::<Hello>().unwrap();
    assert_eq!(json.hello, "world");
}

#[test]
fn body_as_reader() {
    test::set_handler("/body_as_reader", |_unit| {
        test::make_response(200, "OK", vec![], "abcdefgh".to_string().into_bytes())
    });
    let resp = get("test://host/body_as_reader").call().unwrap();
    let mut reader = resp.into_reader();
    let mut text = String::new();
    reader.read_to_string(&mut text).unwrap();
    assert_eq!(text, "abcdefgh");
}

#[test]
fn escape_path() {
    test::set_handler("/escape_path%20here", |_unit| {
        test::make_response(200, "OK", vec![], vec![])
    });
    let resp = get("test://host/escape_path here").call().unwrap();
    let vec = resp.to_write_vec();
    let s = String::from_utf8_lossy(&vec);
    assert!(s.contains("GET /escape_path%20here HTTP/1.1"))
}

#[test]
fn request_debug() {
    let req = get("http://localhost/my/page")
        .set("Authorization", "abcdef")
        .set("Content-Length", "1234")
        .set("Content-Type", "application/json")
        .build();

    let s = format!("{:?}", req);

    assert_eq!(
        s,
        "Request(GET /my/page, [Authorization: abcdef, \
         Content-Length: 1234, Content-Type: application/json])"
    );

    let req = get("http://localhost/my/page?q=z")
        .query("foo", "bar baz")
        .set("Authorization", "abcdef")
        .build();

    let s = format!("{:?}", req);

    assert_eq!(
        s,
        "Request(GET /my/page?q=z&foo=bar%20baz, [Authorization: abcdef])"
    );
}

#[test]
fn non_ascii_header() {
    test::set_handler("/non_ascii_header", |_unit| {
        test::make_response(200, "OK", vec!["Wörse: Hädör"], vec![])
    });
    let resp = get("test://host/non_ascii_header")
        .set("Bäd", "Headör")
<<<<<<< HEAD
        .call();
    let err = resp.synthetic_error();
    assert!(
        matches!(err, Some(Error::BadHeader)),
        "expected Some(&BadHeader), got {:?}",
        err
    );
=======
        .call().unwrap();
    // surprisingly, this is ok, because this lib is not about enforcing standards.
    assert!(resp.ok());
    assert_eq!(resp.status(), 200);
    assert_eq!(resp.status_text(), "OK");
>>>>>>> e36c1c2a
}

#[test]
pub fn no_status_text() {
    // this one doesn't return the status text
    // let resp = get("https://www.okex.com/api/spot/v3/products")
    test::set_handler("/no_status_text", |_unit| {
        test::make_response(200, "", vec![], vec![])
    });
    let resp = get("test://host/no_status_text").call().unwrap();
    assert!(resp.ok());
    assert_eq!(resp.status(), 200);
}

#[test]
pub fn header_with_spaces_before_value() {
    test::set_handler("/space_before_value", |unit| {
        assert!(unit.has("X-Test"));
        assert_eq!(unit.header("X-Test").unwrap(), "value");
        test::make_response(200, "OK", vec![], vec![])
    });
    let resp = get("test://host/space_before_value")
        .set("X-Test", "     value")
        .call().unwrap();
    assert_eq!(resp.status(), 200);
}

#[test]
pub fn host_no_port() {
    test::set_handler("/host_no_port", |_| {
        test::make_response(200, "OK", vec![], vec![])
    });
    let resp = get("test://myhost/host_no_port").call().unwrap();
    let vec = resp.to_write_vec();
    let s = String::from_utf8_lossy(&vec);
    assert!(s.contains("\r\nHost: myhost\r\n"));
}

#[test]
pub fn host_with_port() {
    test::set_handler("/host_with_port", |_| {
        test::make_response(200, "OK", vec![], vec![])
    });
    let resp = get("test://myhost:234/host_with_port").call().unwrap();
    let vec = resp.to_write_vec();
    let s = String::from_utf8_lossy(&vec);
    assert!(s.contains("\r\nHost: myhost:234\r\n"));
}<|MERGE_RESOLUTION|>--- conflicted
+++ resolved
@@ -10,7 +10,10 @@
         assert_eq!(unit.header("X-Foo").unwrap(), "bar");
         test::make_response(200, "OK", vec!["X-Bar: foo"], vec![])
     });
-    let resp = get("test://host/header_passing").set("X-Foo", "bar").call().unwrap();
+    let resp = get("test://host/header_passing")
+        .set("X-Foo", "bar")
+        .call()
+        .unwrap();
     assert_eq!(resp.status(), 200);
     assert!(resp.has("X-Bar"));
     assert_eq!(resp.header("X-Bar").unwrap(), "foo");
@@ -26,7 +29,8 @@
     let resp = get("test://host/repeat_non_x_header")
         .set("Accept", "bar")
         .set("Accept", "baz")
-        .call().unwrap();
+        .call()
+        .unwrap();
     assert_eq!(resp.status(), 200);
 }
 
@@ -44,7 +48,8 @@
     let resp = get("test://host/repeat_x_header")
         .set("X-Forwarded-For", "130.240.19.2")
         .set("X-Forwarded-For", "130.240.19.3")
-        .call().unwrap();
+        .call()
+        .unwrap();
     assert_eq!(resp.status(), 200);
 }
 
@@ -156,21 +161,12 @@
     });
     let resp = get("test://host/non_ascii_header")
         .set("Bäd", "Headör")
-<<<<<<< HEAD
         .call();
-    let err = resp.synthetic_error();
     assert!(
-        matches!(err, Some(Error::BadHeader)),
+        matches!(resp, Err(Error::BadHeader)),
         "expected Some(&BadHeader), got {:?}",
-        err
+        resp
     );
-=======
-        .call().unwrap();
-    // surprisingly, this is ok, because this lib is not about enforcing standards.
-    assert!(resp.ok());
-    assert_eq!(resp.status(), 200);
-    assert_eq!(resp.status_text(), "OK");
->>>>>>> e36c1c2a
 }
 
 #[test]
@@ -194,7 +190,8 @@
     });
     let resp = get("test://host/space_before_value")
         .set("X-Test", "     value")
-        .call().unwrap();
+        .call()
+        .unwrap();
     assert_eq!(resp.status(), 200);
 }
 
