--- conflicted
+++ resolved
@@ -2,13 +2,8 @@
 
 use crate::test;
 use crate::test::testserver::{read_headers, TestServer};
-<<<<<<< HEAD
-use std::io::{self, Write};
+use std::io::{self, Read, Write};
 use std::net::{SocketAddr, TcpStream};
-=======
-use std::io::{self, Read, Write};
-use std::net::TcpStream;
->>>>>>> 573b175c
 use std::time::Duration;
 
 use super::super::*;
@@ -175,12 +170,11 @@
     assert!(agent.cookie("first").is_some());
     assert!(agent.cookie("second").is_some());
     assert!(agent.cookie("third").is_some());
-<<<<<<< HEAD
-=======
-}
-
-#[test]
-fn dirty_streams_not_returned() -> io::Result<()> {
+    Ok(())
+}
+
+#[test]
+fn dirty_streams_not_returned() -> Result<(), Error> {
     let testserver = TestServer::new(|mut stream: TcpStream| -> io::Result<()> {
         read_headers(&stream);
         stream.write_all(b"HTTP/1.1 200 OK\r\n")?;
@@ -196,18 +190,12 @@
     });
     let url = format!("http://localhost:{}/", testserver.port);
     let agent = Agent::default().build();
-    let resp = agent.get(&url).call();
-    if let Some(err) = resp.synthetic_error() {
-        panic!("resp failed: {:?}", err);
-    }
+    let resp = agent.get(&url).call()?;
     let resp_str = resp.into_string()?;
     assert_eq!(resp_str, "corgidachsund");
 
     // Now fetch it again, but only read part of the body.
-    let resp_to_be_dropped = agent.get(&url).call();
-    if let Some(err) = resp_to_be_dropped.synthetic_error() {
-        panic!("resp_to_be_dropped failed: {:?}", err);
-    }
+    let resp_to_be_dropped = agent.get(&url).call()?;
     let mut reader = resp_to_be_dropped.into_reader();
 
     // Read 9 bytes of the response and then drop the reader.
@@ -217,11 +205,6 @@
     assert_eq!(&buf, b"corg");
     drop(reader);
 
-    let resp_to_succeed = agent.get(&url).call();
-    if let Some(err) = resp_to_succeed.synthetic_error() {
-        panic!("resp_to_succeed failed: {:?}", err);
-    }
-
->>>>>>> 573b175c
+    let _resp_to_succeed = agent.get(&url).call()?;
     Ok(())
 }