--- conflicted
+++ resolved
@@ -120,7 +120,6 @@
     }
 }
 
-<<<<<<< HEAD
 impl<R: Read> From<ChunkDecoder<R>> for Stream
 where
     Stream : From<R> {
@@ -129,10 +128,7 @@
     }
 }
 
-#[cfg(feature = "tls")]
-=======
 #[cfg(all(feature = "tls", not(feature = "native-tls")))]
->>>>>>> 787b11b1
 fn read_https(
     stream: &mut StreamOwned<ClientSession, TcpStream>,
     buf: &mut [u8],
