use std::fmt;
use std::io::{
    BufRead, BufReader, Cursor, Error as IoError, ErrorKind, Read, Result as IoResult, Write,
};
use std::net::SocketAddr;
use std::net::TcpStream;
use std::time::Duration;
use std::time::Instant;

use chunked_transfer::Decoder as ChunkDecoder;

#[cfg(feature = "tls")]
use rustls::ClientSession;
#[cfg(feature = "tls")]
use rustls::StreamOwned;
#[cfg(feature = "socks-proxy")]
use socks::{TargetAddr, ToTargetAddr};

#[cfg(feature = "native-tls")]
use native_tls::{HandshakeError, TlsStream};

use crate::proxy::Proto;
use crate::proxy::Proxy;

use crate::error::Error;
use crate::unit::Unit;

#[allow(clippy::large_enum_variant)]
pub enum Stream {
    Http(BufReader<TcpStream>),
    #[cfg(all(feature = "tls", not(feature = "native-tls")))]
    Https(BufReader<rustls::StreamOwned<rustls::ClientSession, TcpStream>>),
    #[cfg(all(feature = "native-tls", not(feature = "tls")))]
    Https(BufReader<TlsStream<TcpStream>>),
    Cursor(Cursor<Vec<u8>>),
    #[cfg(test)]
    Test(Box<dyn BufRead + Send>, Vec<u8>),
}

// DeadlineStream wraps a stream such that read() will return an error
// after the provided deadline, and sets timeouts on the underlying
// TcpStream to ensure read() doesn't block beyond the deadline.
// When the From trait is used to turn a DeadlineStream back into a
// Stream (by PoolReturningRead), the timeouts are removed.
pub struct DeadlineStream {
    stream: Stream,
    deadline: Option<Instant>,
}

impl DeadlineStream {
    pub(crate) fn new(stream: Stream, deadline: Option<Instant>) -> Self {
        DeadlineStream { stream, deadline }
    }
}

impl From<DeadlineStream> for Stream {
    fn from(deadline_stream: DeadlineStream) -> Stream {
        // Since we are turning this back into a regular, non-deadline Stream,
        // remove any timeouts we set.
        let stream = deadline_stream.stream;
        if let Some(socket) = stream.socket() {
            socket.set_read_timeout(None).unwrap();
            socket.set_write_timeout(None).unwrap();
        }
        stream
    }
}

impl Read for DeadlineStream {
    fn read(&mut self, buf: &mut [u8]) -> IoResult<usize> {
        if let Some(deadline) = self.deadline {
            let timeout = time_until_deadline(deadline)?;
            if let Some(socket) = self.stream.socket() {
                socket.set_read_timeout(Some(timeout))?;
                socket.set_write_timeout(Some(timeout))?;
            }
        }
        self.stream.read(buf).map_err(|e| {
            // On unix-y platforms set_read_timeout and set_write_timeout
            // causes ErrorKind::WouldBlock instead of ErrorKind::TimedOut.
            // Since the socket most definitely not set_nonblocking(true),
            // we can safely normalize WouldBlock to TimedOut
            if e.kind() == ErrorKind::WouldBlock {
                return io_err_timeout("timed out reading response".to_string());
            }
            e
        })
    }
}

// If the deadline is in the future, return the remaining time until
// then. Otherwise return a TimedOut error.
fn time_until_deadline(deadline: Instant) -> IoResult<Duration> {
    let now = Instant::now();
    match deadline.checked_duration_since(now) {
        None => Err(io_err_timeout("timed out reading response".to_string())),
        Some(duration) => Ok(duration),
    }
}

pub(crate) fn io_err_timeout(error: String) -> IoError {
    IoError::new(ErrorKind::TimedOut, error)
}

impl fmt::Debug for Stream {
    fn fmt(&self, f: &mut fmt::Formatter) -> fmt::Result {
        write!(
            f,
            "Stream[{}]",
            match self {
                Stream::Http(_) => "http",
                #[cfg(any(
                    all(feature = "tls", not(feature = "native-tls")),
                    all(feature = "native-tls", not(feature = "tls")),
                ))]
                Stream::Https(_) => "https",
                Stream::Cursor(_) => "cursor",
                #[cfg(test)]
                Stream::Test(_, _) => "test",
            }
        )
    }
}

impl Stream {
    // Check if the server has closed a stream by performing a one-byte
    // non-blocking read. If this returns EOF, the server has closed the
    // connection: return true. If this returns WouldBlock (aka EAGAIN),
    // that means the connection is still open: return false. Otherwise
    // return an error.
    fn serverclosed_stream(stream: &std::net::TcpStream) -> IoResult<bool> {
        let mut buf = [0; 1];
        stream.set_nonblocking(true)?;

        let result = match stream.peek(&mut buf) {
            Ok(0) => Ok(true),
            Ok(_) => Ok(false), // TODO: Maybe this should produce an "unexpected response" error
            Err(e) if e.kind() == ErrorKind::WouldBlock => Ok(false),
            Err(e) => Err(e),
        };
        stream.set_nonblocking(false)?;

        result
    }
    // Return true if the server has closed this connection.
    pub(crate) fn server_closed(&self) -> IoResult<bool> {
        match self.socket() {
            Some(socket) => Stream::serverclosed_stream(socket),
            None => Ok(false),
        }
    }
    pub fn is_poolable(&self) -> bool {
        match self {
            Stream::Http(_) => true,
            #[cfg(any(
                all(feature = "tls", not(feature = "native-tls")),
                all(feature = "native-tls", not(feature = "tls")),
            ))]
            Stream::Https(_) => true,
            _ => false,
        }
    }

    pub(crate) fn socket(&self) -> Option<&TcpStream> {
        match self {
            Stream::Http(b) => Some(b.get_ref()),
            #[cfg(feature = "tls")]
            Stream::Https(b) => Some(&b.get_ref().sock),
            _ => None,
        }
    }

    #[cfg(test)]
    pub fn to_write_vec(&self) -> Vec<u8> {
        match self {
            Stream::Test(_, writer) => writer.clone(),
            _ => panic!("to_write_vec on non Test stream"),
        }
    }
}

impl Read for Stream {
    fn read(&mut self, buf: &mut [u8]) -> IoResult<usize> {
        match self {
            Stream::Http(sock) => sock.read(buf),
            #[cfg(any(
                all(feature = "tls", not(feature = "native-tls")),
                all(feature = "native-tls", not(feature = "tls")),
            ))]
            Stream::Https(stream) => read_https(stream, buf),
            Stream::Cursor(read) => read.read(buf),
            #[cfg(test)]
            Stream::Test(reader, _) => reader.read(buf),
        }
    }
}

impl BufRead for Stream {
    fn fill_buf(&mut self) -> IoResult<&[u8]> {
        match self {
            Stream::Http(r) => r.fill_buf(),
            #[cfg(any(
                all(feature = "tls", not(feature = "native-tls")),
                all(feature = "native-tls", not(feature = "tls")),
            ))]
            Stream::Https(r) => r.fill_buf(),
            Stream::Cursor(r) => r.fill_buf(),
            #[cfg(test)]
            Stream::Test(r, _) => r.fill_buf(),
        }
    }

    fn consume(&mut self, amt: usize) {
        match self {
            Stream::Http(r) => r.consume(amt),
            #[cfg(any(
                all(feature = "tls", not(feature = "native-tls")),
                all(feature = "native-tls", not(feature = "tls")),
            ))]
            Stream::Https(r) => r.consume(amt),
            Stream::Cursor(r) => r.consume(amt),
            #[cfg(test)]
            Stream::Test(r, _) => r.consume(amt),
        }
    }
}

impl<R: Read> From<ChunkDecoder<R>> for Stream
where
    R: Read,
    Stream: From<R>,
{
    fn from(chunk_decoder: ChunkDecoder<R>) -> Stream {
        chunk_decoder.into_inner().into()
    }
}

#[cfg(all(feature = "tls", not(feature = "native-tls")))]
fn read_https(
    stream: &mut BufReader<StreamOwned<ClientSession, TcpStream>>,
    buf: &mut [u8],
) -> IoResult<usize> {
    match stream.read(buf) {
        Ok(size) => Ok(size),
        Err(ref e) if is_close_notify(e) => Ok(0),
        Err(e) => Err(e),
    }
}

#[cfg(all(feature = "native-tls", not(feature = "tls")))]
fn read_https(stream: &mut BufReader<TlsStream<TcpStream>>, buf: &mut [u8]) -> IoResult<usize> {
    match stream.read(buf) {
        Ok(size) => Ok(size),
        Err(ref e) if is_close_notify(e) => Ok(0),
        Err(e) => Err(e),
    }
}

#[allow(deprecated)]
#[cfg(any(feature = "tls", feature = "native-tls"))]
fn is_close_notify(e: &std::io::Error) -> bool {
    if e.kind() != ErrorKind::ConnectionAborted {
        return false;
    }

    if let Some(msg) = e.get_ref() {
        // :(

        return msg.description().contains("CloseNotify");
    }

    false
}

impl Write for Stream {
    fn write(&mut self, buf: &[u8]) -> IoResult<usize> {
        match self {
            Stream::Http(sock) => sock.get_mut().write(buf),
            #[cfg(any(
                all(feature = "tls", not(feature = "native-tls")),
                all(feature = "native-tls", not(feature = "tls")),
            ))]
            Stream::Https(stream) => stream.get_mut().write(buf),
            Stream::Cursor(_) => panic!("Write to read only stream"),
            #[cfg(test)]
            Stream::Test(_, writer) => writer.write(buf),
        }
    }
    fn flush(&mut self) -> IoResult<()> {
        match self {
            Stream::Http(sock) => sock.get_mut().flush(),
            #[cfg(any(
                all(feature = "tls", not(feature = "native-tls")),
                all(feature = "native-tls", not(feature = "tls")),
            ))]
            Stream::Https(stream) => stream.get_mut().flush(),
            Stream::Cursor(_) => panic!("Flush read only stream"),
            #[cfg(test)]
            Stream::Test(_, writer) => writer.flush(),
        }
    }
}

pub(crate) fn connect_http(unit: &Unit) -> Result<Stream, Error> {
    //
    let hostname = unit.url.host_str().unwrap();
    let port = unit.url.port().unwrap_or(80);

    connect_host(unit, hostname, port)
        .map(BufReader::new)
        .map(Stream::Http)
}

#[cfg(all(feature = "tls", feature = "native-certs"))]
fn configure_certs(config: &mut rustls::ClientConfig) {
    config.root_store =
        rustls_native_certs::load_native_certs().expect("Could not load patform certs");
}

#[cfg(all(feature = "tls", not(feature = "native-certs")))]
fn configure_certs(config: &mut rustls::ClientConfig) {
    config
        .root_store
        .add_server_trust_anchors(&webpki_roots::TLS_SERVER_ROOTS);
}

#[cfg(all(feature = "tls", not(feature = "native-tls")))]
pub(crate) fn connect_https(unit: &Unit) -> Result<Stream, Error> {
    use lazy_static::lazy_static;
    use std::sync::Arc;

    lazy_static! {
        static ref TLS_CONF: Arc<rustls::ClientConfig> = {
            let mut config = rustls::ClientConfig::new();
            configure_certs(&mut config);
            Arc::new(config)
        };
    }

    let hostname = unit.url.host_str().unwrap();
    let port = unit.url.port().unwrap_or(443);

    let sni = webpki::DNSNameRef::try_from_ascii_str(hostname)
        .map_err(|err| Error::DnsFailed(err.to_string()))?;
    let tls_conf: &Arc<rustls::ClientConfig> = unit
        .req
        .tls_config
        .as_ref()
        .map(|c| &c.0)
        .unwrap_or(&*TLS_CONF);
    let sess = rustls::ClientSession::new(&tls_conf, sni);

    let sock = connect_host(unit, hostname, port)?;

    let stream = rustls::StreamOwned::new(sess, sock);

    Ok(Stream::Https(BufReader::new(stream)))
}

#[cfg(all(feature = "native-tls", not(feature = "tls")))]
pub(crate) fn connect_https(unit: &Unit) -> Result<Stream, Error> {
    use std::sync::Arc;

    let hostname = unit.url.host_str().unwrap();
    let port = unit.url.port().unwrap_or(443);
    let sock = connect_host(unit, hostname, port)?;

    let tls_connector: Arc<native_tls::TlsConnector> = match &unit.req.tls_connector {
        Some(connector) => connector.0.clone(),
        None => Arc::new(native_tls::TlsConnector::new().map_err(|e| Error::TlsError(e))?),
    };
    let stream = tls_connector
        .connect(&hostname.trim_matches(|c| c == '[' || c == ']'), sock)
        .map_err(|e| match e {
            HandshakeError::Failure(err) => Error::TlsError(err),
            _ => Error::BadStatusRead,
        })?;

    Ok(Stream::Https(BufReader::new(stream)))
}

pub(crate) fn connect_host(unit: &Unit, hostname: &str, port: u16) -> Result<TcpStream, Error> {
    let deadline: Option<Instant> = if unit.req.timeout_connect > 0 {
        Instant::now().checked_add(Duration::from_millis(unit.req.timeout_connect))
    } else {
        unit.deadline
    };

<<<<<<< HEAD
    let netloc = match unit.proxy {
=======
    // TODO: Find a way to apply deadline to DNS lookup.
    let sock_addrs: Vec<SocketAddr> = match unit.req.proxy {
>>>>>>> 8bba07a9
        Some(ref proxy) => format!("{}:{}", proxy.server, proxy.port),
        None => format!("{}:{}", hostname, port),
    };

    // TODO: Find a way to apply deadline to DNS lookup.
    let sock_addrs = unit
        .resolver()
        .resolve(&netloc)
        .map_err(|e| Error::DnsFailed(format!("{}", e)))?;

    if sock_addrs.is_empty() {
        return Err(Error::DnsFailed(format!("No ip address for {}", hostname)));
    }

    let proto = if let Some(ref proxy) = unit.req.proxy {
        Some(proxy.proto)
    } else {
        None
    };

    let mut any_err = None;
    let mut any_stream = None;
    // Find the first sock_addr that accepts a connection
    for sock_addr in sock_addrs {
        // ensure connect timeout or overall timeout aren't yet hit.
        let timeout = match deadline {
            Some(deadline) => Some(time_until_deadline(deadline)?),
            None => None,
        };

        // connect with a configured timeout.
        let stream = if Some(Proto::SOCKS5) == proto {
            connect_socks5(
<<<<<<< HEAD
                &unit,
                unit.proxy.to_owned().unwrap(),
=======
                unit.req.proxy.to_owned().unwrap(),
>>>>>>> 8bba07a9
                deadline,
                sock_addr,
                hostname,
                port,
            )
        } else if let Some(timeout) = timeout {
            TcpStream::connect_timeout(&sock_addr, timeout)
        } else {
            TcpStream::connect(&sock_addr)
        };

        if let Ok(stream) = stream {
            any_stream = Some(stream);
            break;
        } else if let Err(err) = stream {
            any_err = Some(err);
        }
    }

    let mut stream = if let Some(stream) = any_stream {
        stream
    } else {
        let err = Error::ConnectionFailed(format!("{}", any_err.expect("Connect error")));
        return Err(err);
    };

    // rust's absurd api returns Err if we set 0.
    // Setting it to None will disable the native system timeout
    if let Some(deadline) = deadline {
        stream
            .set_read_timeout(Some(time_until_deadline(deadline)?))
            .ok();
    } else if unit.req.timeout_read > 0 {
        stream
            .set_read_timeout(Some(Duration::from_millis(unit.req.timeout_read as u64)))
            .ok();
    } else {
        stream.set_read_timeout(None).ok();
    }

    if let Some(deadline) = deadline {
        stream
            .set_write_timeout(Some(time_until_deadline(deadline)?))
            .ok();
    } else if unit.req.timeout_write > 0 {
        stream
            .set_write_timeout(Some(Duration::from_millis(unit.req.timeout_write as u64)))
            .ok();
    } else {
        stream.set_write_timeout(None).ok();
    }

    if proto == Some(Proto::HTTPConnect) {
        if let Some(ref proxy) = unit.req.proxy {
            write!(stream, "{}", proxy.connect(hostname, port)).unwrap();
            stream.flush()?;

            let mut proxy_response = Vec::new();

            loop {
                let mut buf = vec![0; 256];
                let total = stream.read(&mut buf)?;
                proxy_response.append(&mut buf);
                if total < 256 {
                    break;
                }
            }

            Proxy::verify_response(&proxy_response)?;
        }
    }

    Ok(stream)
}

#[cfg(feature = "socks-proxy")]
fn socks5_local_nslookup(
    unit: &Unit,
    hostname: &str,
    port: u16,
) -> Result<TargetAddr, std::io::Error> {
    let addrs: Vec<SocketAddr> = unit
        .resolver()
        .resolve(&format!("{}:{}", hostname, port))
        .map_err(|e| std::io::Error::new(ErrorKind::NotFound, format!("DNS failure: {}.", e)))?;

    if addrs.is_empty() {
        return Err(std::io::Error::new(
            ErrorKind::NotFound,
            "DNS failure: no socket addrs found.",
        ));
    }

    match addrs[0].to_target_addr() {
        Ok(addr) => Ok(addr),
        Err(err) => {
            return Err(std::io::Error::new(
                ErrorKind::NotFound,
                format!("DNS failure: {}.", err),
            ))
        }
    }
}

#[cfg(feature = "socks-proxy")]
fn connect_socks5(
    unit: &Unit,
    proxy: Proxy,
    deadline: Option<Instant>,
    proxy_addr: SocketAddr,
    host: &str,
    port: u16,
) -> Result<TcpStream, std::io::Error> {
    use socks::TargetAddr::Domain;
    use std::net::{Ipv4Addr, Ipv6Addr};
    use std::str::FromStr;

    let host_addr = if Ipv4Addr::from_str(host).is_ok() || Ipv6Addr::from_str(host).is_ok() {
        match socks5_local_nslookup(unit, host, port) {
            Ok(addr) => addr,
            Err(err) => return Err(err),
        }
    } else {
        Domain(String::from(host), port)
    };

    // Since Socks5Stream doesn't support set_read_timeout, a suboptimal one is implemented via
    // thread::spawn.
    // # Happy Path
    // 1) thread spawns 2) get_socks5_stream returns ok 3) tx sends result ok
    // 4) slave_signal signals done and cvar notifies master_signal 5) cvar.wait_timeout receives the done signal
    // 6) rx receives the socks5 stream and the function exists
    // # Sad path
    // 1) get_socks5_stream hangs 2)slave_signal does not send done notification 3) cvar.wait_timeout times out
    // 3) an exception is thrown.
    // # Defects
    // 1) In the event of a timeout, a thread may be left running in the background.
    // TODO: explore supporting timeouts upstream in Socks5Proxy.
    #[allow(clippy::mutex_atomic)]
    let stream = if let Some(deadline) = deadline {
        use std::sync::mpsc::channel;
        use std::sync::{Arc, Condvar, Mutex};
        use std::thread;
        let master_signal = Arc::new((Mutex::new(false), Condvar::new()));
        let slave_signal = master_signal.clone();
        let (tx, rx) = channel();
        thread::spawn(move || {
            let (lock, cvar) = &*slave_signal;
            if tx // try to get a socks5 stream and send it to the parent thread's rx
                .send(get_socks5_stream(&proxy, &proxy_addr, host_addr))
                .is_ok()
            {
                // if sending the stream has succeeded we need to notify the parent thread
                let mut done = lock.lock().unwrap();
                // set the done signal to true
                *done = true;
                // notify the parent thread
                cvar.notify_one();
            }
        });

        let (lock, cvar) = &*master_signal;
        let done = lock.lock().unwrap();

        let timeout_connect = time_until_deadline(deadline)?;
        let done_result = cvar.wait_timeout(done, timeout_connect).unwrap();
        let done = done_result.0;
        if *done {
            rx.recv().unwrap()?
        } else {
            return Err(io_err_timeout(format!(
                "SOCKS5 proxy: {}:{} timed out connecting after {}ms.",
                host,
                port,
                timeout_connect.as_millis()
            )));
        }
    } else {
        get_socks5_stream(&proxy, &proxy_addr, host_addr)?
    };

    Ok(stream)
}

#[cfg(feature = "socks-proxy")]
fn get_socks5_stream(
    proxy: &Proxy,
    proxy_addr: &SocketAddr,
    host_addr: TargetAddr,
) -> Result<TcpStream, std::io::Error> {
    use socks::Socks5Stream;
    if proxy.use_authorization() {
        let stream = Socks5Stream::connect_with_password(
            proxy_addr,
            host_addr,
            &proxy.user.as_ref().unwrap(),
            &proxy.password.as_ref().unwrap(),
        )?
        .into_inner();
        Ok(stream)
    } else {
        match Socks5Stream::connect(proxy_addr, host_addr) {
            Ok(socks_stream) => Ok(socks_stream.into_inner()),
            Err(err) => Err(err),
        }
    }
}

#[cfg(not(feature = "socks-proxy"))]
fn connect_socks5(
    _unit: &Unit,
    _proxy: Proxy,
    _deadline: Option<Instant>,
    _proxy_addr: SocketAddr,
    _hostname: &str,
    _port: u16,
) -> Result<TcpStream, std::io::Error> {
    Err(std::io::Error::new(
        ErrorKind::Other,
        "SOCKS5 feature disabled.",
    ))
}

#[cfg(test)]
pub(crate) fn connect_test(unit: &Unit) -> Result<Stream, Error> {
    use crate::test;
    test::resolve_handler(unit)
}

#[cfg(not(test))]
pub(crate) fn connect_test(unit: &Unit) -> Result<Stream, Error> {
    Err(Error::UnknownScheme(unit.url.scheme().to_string()))
}

#[cfg(not(any(feature = "tls", feature = "native-tls")))]
pub(crate) fn connect_https(unit: &Unit) -> Result<Stream, Error> {
    Err(Error::UnknownScheme(unit.url.scheme().to_string()))
}<|MERGE_RESOLUTION|>--- conflicted
+++ resolved
@@ -385,13 +385,8 @@
     } else {
         unit.deadline
     };
-
-<<<<<<< HEAD
-    let netloc = match unit.proxy {
-=======
-    // TODO: Find a way to apply deadline to DNS lookup.
-    let sock_addrs: Vec<SocketAddr> = match unit.req.proxy {
->>>>>>> 8bba07a9
+  
+    let netloc = match unit.req.proxy {
         Some(ref proxy) => format!("{}:{}", proxy.server, proxy.port),
         None => format!("{}:{}", hostname, port),
     };
@@ -425,12 +420,8 @@
         // connect with a configured timeout.
         let stream = if Some(Proto::SOCKS5) == proto {
             connect_socks5(
-<<<<<<< HEAD
                 &unit,
-                unit.proxy.to_owned().unwrap(),
-=======
                 unit.req.proxy.to_owned().unwrap(),
->>>>>>> 8bba07a9
                 deadline,
                 sock_addr,
                 hostname,
