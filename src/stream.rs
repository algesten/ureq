--- conflicted
+++ resolved
@@ -333,12 +333,7 @@
                 hostname,
                 port,
             )
-<<<<<<< HEAD
         } else if let Some(timeout) = timeout {
-=======
-        } else if has_timeout {
-            let timeout = Duration::from_millis(timeout_connect);
->>>>>>> 787b11b1
             TcpStream::connect_timeout(&sock_addr, timeout)
         } else {
             TcpStream::connect(&sock_addr)
