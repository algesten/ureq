--- conflicted
+++ resolved
@@ -132,17 +132,9 @@
     }
     // Return true if the server has closed this connection.
     pub(crate) fn server_closed(&self) -> IoResult<bool> {
-<<<<<<< HEAD
-        match self {
-            Stream::Http(tcpstream) => Stream::serverclosed_stream(tcpstream),
-            #[cfg(all(feature = "tls", not(feature = "native-tls")))]
-            Stream::Https(rustls_stream) => Stream::serverclosed_stream(&rustls_stream.sock),
-            _ => Ok(false),
-=======
         match self.socket() {
             Some(socket) => Stream::serverclosed_stream(socket),
             None => Ok(false),
->>>>>>> e366c8fc
         }
     }
     pub fn is_poolable(&self) -> bool {
