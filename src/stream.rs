use log::debug;
use std::io::{self, BufRead, BufReader, Read, Write};
use std::net::SocketAddr;
use std::net::TcpStream;
use std::time::Duration;
use std::time::Instant;
use std::{fmt, io::Cursor};

use chunked_transfer::Decoder as ChunkDecoder;

#[cfg(feature = "socks-proxy")]
use socks::{TargetAddr, ToTargetAddr};

use crate::proxy::Proxy;
use crate::{error::Error, proxy::Proto};

use crate::error::ErrorKind;
use crate::unit::Unit;

/// Trait for things implementing [std::io::Read] + [std::io::Write]. Used in [TlsConnector].
pub trait ReadWrite: Read + Write + Send + Sync + fmt::Debug + 'static {
    fn socket(&self) -> Option<&TcpStream>;
}

impl ReadWrite for TcpStream {
    fn socket(&self) -> Option<&TcpStream> {
        Some(self)
    }
}

pub trait TlsConnector: Send + Sync {
    fn connect(
        &self,
        dns_name: &str,
        io: Box<dyn ReadWrite>,
    ) -> Result<Box<dyn ReadWrite>, crate::error::Error>;
}

pub(crate) struct Stream {
    inner: BufReader<Box<dyn ReadWrite>>,
    /// The remote address the stream is connected to.
    pub(crate) remote_addr: SocketAddr,
}

impl<T: ReadWrite + ?Sized> ReadWrite for Box<T> {
    fn socket(&self) -> Option<&TcpStream> {
        ReadWrite::socket(self.as_ref())
    }
}

// DeadlineStream wraps a stream such that read() will return an error
// after the provided deadline, and sets timeouts on the underlying
// TcpStream to ensure read() doesn't block beyond the deadline.
// When the From trait is used to turn a DeadlineStream back into a
// Stream (by PoolReturnRead), the timeouts are removed.
pub(crate) struct DeadlineStream {
    stream: Stream,
    deadline: Option<Instant>,
}

impl DeadlineStream {
    pub(crate) fn new(stream: Stream, deadline: Option<Instant>) -> Self {
        DeadlineStream { stream, deadline }
    }

    pub(crate) fn inner_ref(&self) -> &Stream {
        &self.stream
    }
}

impl From<DeadlineStream> for Stream {
    fn from(deadline_stream: DeadlineStream) -> Stream {
        deadline_stream.stream
    }
}

impl BufRead for DeadlineStream {
    fn fill_buf(&mut self) -> io::Result<&[u8]> {
        if let Some(deadline) = self.deadline {
            let timeout = time_until_deadline(deadline)?;
            if let Some(socket) = self.stream.socket() {
                socket.set_read_timeout(Some(timeout))?;
                socket.set_write_timeout(Some(timeout))?;
            }
        }
        self.stream.fill_buf().map_err(|e| {
            // On unix-y platforms set_read_timeout and set_write_timeout
            // causes ErrorKind::WouldBlock instead of ErrorKind::TimedOut.
            // Since the socket most definitely not set_nonblocking(true),
            // we can safely normalize WouldBlock to TimedOut
            if e.kind() == io::ErrorKind::WouldBlock {
                return io_err_timeout("timed out reading response".to_string());
            }
            e
        })
    }

    fn consume(&mut self, amt: usize) {
        self.stream.consume(amt)
    }
}

impl Read for DeadlineStream {
    fn read(&mut self, buf: &mut [u8]) -> io::Result<usize> {
        // If the stream's BufReader has any buffered bytes, return those first.
        // This avoids calling `fill_buf()` on DeadlineStream unnecessarily,
        // since that call always does a syscall. This ensures DeadlineStream
        // can pass through the efficiency we gain by using a BufReader in Stream.
        if !self.stream.inner.buffer().is_empty() {
            let n = self.stream.inner.buffer().read(buf)?;
            self.stream.inner.consume(n);
            return Ok(n);
        }
        // All reads on a DeadlineStream use the BufRead impl. This ensures
        // that we have a chance to set the correct timeout before each recv
        // syscall.
        // Copied from the BufReader implementation of `read()`.
        let nread = {
            let mut rem = self.fill_buf()?;
            rem.read(buf)?
        };
        self.consume(nread);
        Ok(nread)
    }
}

// If the deadline is in the future, return the remaining time until
// then. Otherwise return a TimedOut error.
fn time_until_deadline(deadline: Instant) -> io::Result<Duration> {
    let now = Instant::now();
    match deadline.checked_duration_since(now) {
        None => Err(io_err_timeout("timed out reading response".to_string())),
        Some(duration) => Ok(duration),
    }
}

pub(crate) fn io_err_timeout(error: String) -> io::Error {
    io::Error::new(io::ErrorKind::TimedOut, error)
}

#[derive(Debug)]
pub(crate) struct ReadOnlyStream(Cursor<Vec<u8>>);

impl ReadOnlyStream {
    pub(crate) fn new(v: Vec<u8>) -> Self {
        Self(Cursor::new(v))
    }
}

impl Read for ReadOnlyStream {
    fn read(&mut self, buf: &mut [u8]) -> io::Result<usize> {
        self.0.read(buf)
    }
}

impl std::io::Write for ReadOnlyStream {
    fn write(&mut self, buf: &[u8]) -> io::Result<usize> {
        Ok(buf.len())
    }

    fn flush(&mut self) -> io::Result<()> {
        Ok(())
    }
}

impl ReadWrite for ReadOnlyStream {
    fn socket(&self) -> Option<&std::net::TcpStream> {
        None
    }
}

impl fmt::Debug for Stream {
    fn fmt(&self, f: &mut fmt::Formatter) -> fmt::Result {
        match self.inner.get_ref().socket() {
            Some(_) => write!(f, "Stream({:?})", self.inner.get_ref()),
            None => write!(f, "Stream(Test)"),
        }
    }
}

impl Stream {
<<<<<<< HEAD
    fn new(t: impl ReadWrite, remote_addr: SocketAddr) -> Stream {
=======
    pub(crate) fn new(t: impl ReadWrite) -> Stream {
>>>>>>> a367a823
        Stream::logged_create(Stream {
            inner: BufReader::new(Box::new(t)),
            remote_addr,
        })
    }

    fn logged_create(stream: Stream) -> Stream {
        debug!("created stream: {:?}", stream);
        stream
    }

<<<<<<< HEAD
    pub(crate) fn from_vec(v: Vec<u8>) -> Stream {
        Stream::logged_create(Stream {
            inner: BufReader::new(Box::new(TestStream(
                Box::new(Cursor::new(v)),
                vec![],
                false,
            ))),
            remote_addr: remote_addr_for_test(),
        })
    }

    #[cfg(test)]
    pub(crate) fn from_vec_poolable(v: Vec<u8>) -> Stream {
        Stream::logged_create(Stream {
            inner: BufReader::new(Box::new(TestStream(Box::new(Cursor::new(v)), vec![], true))),
            remote_addr: remote_addr_for_test(),
=======
    pub(crate) fn buffer(&self) -> &[u8] {
        self.inner.buffer()
    }

    fn from_tcp_stream(t: TcpStream) -> Stream {
        Stream::logged_create(Stream {
            inner: BufReader::new(Box::new(t)),
>>>>>>> a367a823
        })
    }

    // Check if the server has closed a stream by performing a one-byte
    // non-blocking read. If this returns EOF, the server has closed the
    // connection: return true. If this returns a successful read, there are
    // some bytes on the connection even though there was no inflight request.
    // For plain HTTP streams, that might mean an HTTP 408 was pushed; it
    // could also mean a buggy server that sent more bytes than a response's
    // Content-Length. For HTTPS streams, that might mean a close_notify alert,
    // which is the proper way to shut down an idle stream.
    // Either way, bytes available on the stream before we've made a request
    // means the stream is not usable, so we should discard it.
    // If this returns WouldBlock (aka EAGAIN),
    // that means the connection is still open: return false. Otherwise
    // return an error.
    fn serverclosed_stream(stream: &std::net::TcpStream) -> io::Result<bool> {
        let mut buf = [0; 1];
        stream.set_nonblocking(true)?;

        let result = match stream.peek(&mut buf) {
            Ok(n) => {
                debug!(
                    "peek on reused connection returned {}, not WouldBlock; discarding",
                    n
                );
                Ok(true)
            }
            Err(e) if e.kind() == io::ErrorKind::WouldBlock => Ok(false),
            Err(e) => Err(e),
        };
        stream.set_nonblocking(false)?;

        result
    }
    // Return true if the server has closed this connection.
    pub(crate) fn server_closed(&self) -> io::Result<bool> {
        match self.socket() {
            Some(socket) => Stream::serverclosed_stream(socket),
            None => Ok(false),
        }
    }

    pub(crate) fn reset(&mut self) -> io::Result<()> {
        // When we are turning this back into a regular, non-deadline Stream,
        // remove any timeouts we set.
        if let Some(socket) = self.socket() {
            socket.set_read_timeout(None)?;
            socket.set_write_timeout(None)?;
        }

        Ok(())
    }

    pub(crate) fn socket(&self) -> Option<&TcpStream> {
        self.inner.get_ref().socket()
    }

    pub(crate) fn set_read_timeout(&self, timeout: Option<Duration>) -> io::Result<()> {
        if let Some(socket) = self.socket() {
            socket.set_read_timeout(timeout)
        } else {
            Ok(())
        }
    }
}

impl Read for Stream {
    fn read(&mut self, buf: &mut [u8]) -> io::Result<usize> {
        self.inner.read(buf)
    }
}

impl BufRead for Stream {
    fn fill_buf(&mut self) -> io::Result<&[u8]> {
        self.inner.fill_buf()
    }

    fn consume(&mut self, amt: usize) {
        self.inner.consume(amt)
    }
}

impl<R: Read> From<ChunkDecoder<R>> for Stream
where
    R: Read,
    Stream: From<R>,
{
    fn from(chunk_decoder: ChunkDecoder<R>) -> Stream {
        chunk_decoder.into_inner().into()
    }
}

impl Write for Stream {
    fn write(&mut self, buf: &[u8]) -> io::Result<usize> {
        self.inner.get_mut().write(buf)
    }
    fn flush(&mut self) -> io::Result<()> {
        self.inner.get_mut().flush()
    }
}

impl Drop for Stream {
    fn drop(&mut self) {
        debug!("dropping stream: {:?}", self);
    }
}

pub(crate) fn connect_http(unit: &Unit, hostname: &str) -> Result<Stream, Error> {
    //
    let port = unit.url.port().unwrap_or(80);

    connect_host(unit, hostname, port).map(|(t, r)| Stream::new(t, r))
}

pub(crate) fn connect_https(unit: &Unit, hostname: &str) -> Result<Stream, Error> {
    let port = unit.url.port().unwrap_or(443);

    let (sock, remote_addr) = connect_host(unit, hostname, port)?;

    let tls_conf = &unit.agent.config.tls_config;
    let https_stream = tls_conf.connect(hostname, Box::new(sock))?;
    Ok(Stream::new(https_stream, remote_addr))
}

/// If successful, returns a `TcpStream` and the remote address it is connected to.
pub(crate) fn connect_host(
    unit: &Unit,
    hostname: &str,
    port: u16,
) -> Result<(TcpStream, SocketAddr), Error> {
    let connect_deadline: Option<Instant> =
        if let Some(timeout_connect) = unit.agent.config.timeout_connect {
            Instant::now().checked_add(timeout_connect)
        } else {
            unit.deadline
        };
    let proxy: Option<Proxy> = unit.agent.config.proxy.clone();
    let netloc = match proxy {
        Some(ref proxy) => format!("{}:{}", proxy.server, proxy.port),
        None => format!("{}:{}", hostname, port),
    };

    // TODO: Find a way to apply deadline to DNS lookup.
    let sock_addrs = unit.resolver().resolve(&netloc).map_err(|e| {
        ErrorKind::Dns
            .msg(format!("resolve dns name '{}'", netloc))
            .src(e)
    })?;

    if sock_addrs.is_empty() {
        return Err(ErrorKind::Dns.msg(format!("No ip address for {}", hostname)));
    }

    let proto = proxy.as_ref().map(|proxy| proxy.proto);

    let mut any_err = None;
    let mut any_stream_and_addr = None;
    // Find the first sock_addr that accepts a connection
    for sock_addr in sock_addrs {
        // ensure connect timeout or overall timeout aren't yet hit.
        let timeout = match connect_deadline {
            Some(deadline) => Some(time_until_deadline(deadline)?),
            None => None,
        };

        debug!("connecting to {} at {}", netloc, &sock_addr);

        // connect with a configured timeout.
        let stream = if None != proto && Some(Proto::HTTPConnect) != proto {
            connect_socks(
                unit,
                proxy.clone().unwrap(),
                connect_deadline,
                sock_addr,
                hostname,
                port,
                proto.unwrap(),
            )
        } else if let Some(timeout) = timeout {
            TcpStream::connect_timeout(&sock_addr, timeout)
        } else {
            TcpStream::connect(&sock_addr)
        };

        if let Ok(stream) = stream {
            any_stream_and_addr = Some((stream, sock_addr));
            break;
        } else if let Err(err) = stream {
            any_err = Some(err);
        }
    }

    let (mut stream, remote_addr) = if let Some(stream_and_addr) = any_stream_and_addr {
        stream_and_addr
    } else if let Some(e) = any_err {
        return Err(ErrorKind::ConnectionFailed.msg("Connect error").src(e));
    } else {
        panic!("shouldn't happen: failed to connect to all IPs, but no error");
    };

    stream.set_nodelay(unit.agent.config.no_delay)?;

    if let Some(deadline) = unit.deadline {
        stream.set_read_timeout(Some(time_until_deadline(deadline)?))?;
    } else {
        stream.set_read_timeout(unit.agent.config.timeout_read)?;
    }

    if let Some(deadline) = unit.deadline {
        stream.set_write_timeout(Some(time_until_deadline(deadline)?))?;
    } else {
        stream.set_write_timeout(unit.agent.config.timeout_write)?;
    }

    if proto == Some(Proto::HTTPConnect) {
        if let Some(ref proxy) = proxy {
            write!(stream, "{}", proxy.connect(hostname, port)).unwrap();
            stream.flush()?;

            let mut proxy_response = Vec::new();

            loop {
                let mut buf = vec![0; 256];
                let total = stream.read(&mut buf)?;
                proxy_response.append(&mut buf);
                if total < 256 {
                    break;
                }
            }

            Proxy::verify_response(&proxy_response)?;
        }
    }

    Ok((stream, remote_addr))
}

#[cfg(feature = "socks-proxy")]
fn socks_local_nslookup(
    unit: &Unit,
    hostname: &str,
    port: u16,
) -> Result<TargetAddr, std::io::Error> {
    let addrs: Vec<SocketAddr> = unit
        .resolver()
        .resolve(&format!("{}:{}", hostname, port))
        .map_err(|e| {
            std::io::Error::new(io::ErrorKind::NotFound, format!("DNS failure: {}.", e))
        })?;

    if addrs.is_empty() {
        return Err(std::io::Error::new(
            io::ErrorKind::NotFound,
            "DNS failure: no socket addrs found.",
        ));
    }

    match addrs[0].to_target_addr() {
        Ok(addr) => Ok(addr),
        Err(err) => {
            return Err(std::io::Error::new(
                io::ErrorKind::NotFound,
                format!("DNS failure: {}.", err),
            ))
        }
    }
}

#[cfg(feature = "socks-proxy")]
fn connect_socks(
    unit: &Unit,
    proxy: Proxy,
    deadline: Option<Instant>,
    proxy_addr: SocketAddr,
    host: &str,
    port: u16,
    proto: Proto,
) -> Result<TcpStream, std::io::Error> {
    use socks::TargetAddr::Domain;
    use std::net::{Ipv4Addr, Ipv6Addr};
    use std::str::FromStr;

    let host_addr = if Ipv4Addr::from_str(host).is_ok()
        || Ipv6Addr::from_str(host).is_ok()
        || proto == Proto::SOCKS4
    {
        match socks_local_nslookup(unit, host, port) {
            Ok(addr) => addr,
            Err(err) => return Err(err),
        }
    } else {
        Domain(String::from(host), port)
    };

    // Since SocksXStream doesn't support set_read_timeout, a suboptimal one is implemented via
    // thread::spawn.
    // # Happy Path
    // 1) thread spawns 2) get_socksX_stream returns ok 3) tx sends result ok
    // 4) slave_signal signals done and cvar notifies master_signal 5) cvar.wait_timeout receives the done signal
    // 6) rx receives the socks5 stream and the function exists
    // # Sad path
    // 1) get_socksX_stream hangs 2)slave_signal does not send done notification 3) cvar.wait_timeout times out
    // 3) an exception is thrown.
    // # Defects
    // 1) In the event of a timeout, a thread may be left running in the background.
    // TODO: explore supporting timeouts upstream in Socks5Proxy.
    #[allow(clippy::mutex_atomic)]
    let stream = if let Some(deadline) = deadline {
        use std::sync::mpsc::channel;
        use std::sync::{Arc, Condvar, Mutex};
        use std::thread;
        let master_signal = Arc::new((Mutex::new(false), Condvar::new()));
        let slave_signal = master_signal.clone();
        let (tx, rx) = channel();
        thread::spawn(move || {
            let (lock, cvar) = &*slave_signal;
            if tx // try to get a socks stream and send it to the parent thread's rx
                .send(if proto == Proto::SOCKS5 {
                    get_socks5_stream(&proxy, &proxy_addr, host_addr)
                } else {
                    get_socks4_stream(&proxy_addr, host_addr)
                })
                .is_ok()
            {
                // if sending the stream has succeeded we need to notify the parent thread
                let mut done = lock.lock().unwrap();
                // set the done signal to true
                *done = true;
                // notify the parent thread
                cvar.notify_one();
            }
        });

        let (lock, cvar) = &*master_signal;
        let done = lock.lock().unwrap();

        let timeout_connect = time_until_deadline(deadline)?;
        let done_result = cvar.wait_timeout(done, timeout_connect).unwrap();
        let done = done_result.0;
        if *done {
            rx.recv().unwrap()?
        } else {
            return Err(io_err_timeout(format!(
                "SOCKS proxy: {}:{} timed out connecting after {}ms.",
                host,
                port,
                timeout_connect.as_millis()
            )));
        }
    } else if proto == Proto::SOCKS5 {
        get_socks5_stream(&proxy, &proxy_addr, host_addr)?
    } else {
        get_socks4_stream(&proxy_addr, host_addr)?
    };

    Ok(stream)
}

#[cfg(feature = "socks-proxy")]
fn get_socks5_stream(
    proxy: &Proxy,
    proxy_addr: &SocketAddr,
    host_addr: TargetAddr,
) -> Result<TcpStream, std::io::Error> {
    use socks::Socks5Stream;
    if proxy.use_authorization() {
        let stream = Socks5Stream::connect_with_password(
            proxy_addr,
            host_addr,
            proxy.user.as_ref().unwrap(),
            proxy.password.as_ref().unwrap(),
        )?
        .into_inner();
        Ok(stream)
    } else {
        match Socks5Stream::connect(proxy_addr, host_addr) {
            Ok(socks_stream) => Ok(socks_stream.into_inner()),
            Err(err) => Err(err),
        }
    }
}

#[cfg(feature = "socks-proxy")]
fn get_socks4_stream(
    proxy_addr: &SocketAddr,
    host_addr: TargetAddr,
) -> Result<TcpStream, std::io::Error> {
    match socks::Socks4Stream::connect(proxy_addr, host_addr, "") {
        Ok(socks_stream) => Ok(socks_stream.into_inner()),
        Err(err) => Err(err),
    }
}

#[cfg(not(feature = "socks-proxy"))]
fn connect_socks(
    _unit: &Unit,
    _proxy: Proxy,
    _deadline: Option<Instant>,
    _proxy_addr: SocketAddr,
    _hostname: &str,
    _port: u16,
    _proto: Proto,
) -> Result<TcpStream, std::io::Error> {
    Err(std::io::Error::new(
        io::ErrorKind::Other,
        "SOCKS feature disabled.",
    ))
}

#[cfg(test)]
pub(crate) fn connect_test(unit: &Unit) -> Result<Stream, Error> {
    use crate::test;
    test::resolve_handler(unit)
}

#[cfg(not(test))]
pub(crate) fn connect_test(unit: &Unit) -> Result<Stream, Error> {
    Err(ErrorKind::UnknownScheme.msg(format!("unknown scheme '{}'", unit.url.scheme())))
}

pub(crate) fn remote_addr_for_test() -> SocketAddr {
    use std::net::{Ipv4Addr, SocketAddrV4};
    SocketAddrV4::new(Ipv4Addr::new(0, 0, 0, 0), 0).into()
}

#[cfg(test)]
mod tests {
    use super::*;
    use std::{
        io::Read,
        sync::{Arc, Mutex},
    };

    // Returns all zeroes to `.read()` and logs how many times it's called
    struct ReadRecorder {
        reads: Arc<Mutex<Vec<usize>>>,
    }

    impl Read for ReadRecorder {
        fn read(&mut self, buf: &mut [u8]) -> std::result::Result<usize, std::io::Error> {
            self.reads.lock().unwrap().push(buf.len());
            buf.fill(0);
            Ok(buf.len())
        }
    }

    impl Write for ReadRecorder {
        fn write(&mut self, _: &[u8]) -> io::Result<usize> {
            unimplemented!()
        }

        fn flush(&mut self) -> io::Result<()> {
            unimplemented!()
        }
    }

    impl fmt::Debug for ReadRecorder {
        fn fmt(&self, _: &mut fmt::Formatter<'_>) -> fmt::Result {
            unimplemented!()
        }
    }

    impl ReadWrite for ReadRecorder {
        fn socket(&self) -> Option<&TcpStream> {
            unimplemented!()
        }
    }

    // Test that when a DeadlineStream wraps a Stream, and the user performs a series of
    // tiny read_exacts, Stream's BufReader is used appropriately.
    #[test]
    fn test_deadline_stream_buffering() {
        let reads = Arc::new(Mutex::new(vec![]));
        let recorder = ReadRecorder {
            reads: reads.clone(),
        };
        let stream = Stream::new(recorder, remote_addr_for_test());
        let mut deadline_stream = DeadlineStream::new(stream, None);
        let mut buf = [0u8; 1];
        for _ in 0..8193 {
            deadline_stream.read(&mut buf).unwrap();
        }
        let reads = reads.lock().unwrap();
        assert_eq!(reads.len(), 2);
        assert_eq!(reads[0], 8192);
        assert_eq!(reads[1], 8192);
    }
}<|MERGE_RESOLUTION|>--- conflicted
+++ resolved
@@ -179,11 +179,7 @@
 }
 
 impl Stream {
-<<<<<<< HEAD
-    fn new(t: impl ReadWrite, remote_addr: SocketAddr) -> Stream {
-=======
-    pub(crate) fn new(t: impl ReadWrite) -> Stream {
->>>>>>> a367a823
+    pub(crate) fn new(t: impl ReadWrite, remote_addr: SocketAddr) -> Stream {
         Stream::logged_create(Stream {
             inner: BufReader::new(Box::new(t)),
             remote_addr,
@@ -195,33 +191,8 @@
         stream
     }
 
-<<<<<<< HEAD
-    pub(crate) fn from_vec(v: Vec<u8>) -> Stream {
-        Stream::logged_create(Stream {
-            inner: BufReader::new(Box::new(TestStream(
-                Box::new(Cursor::new(v)),
-                vec![],
-                false,
-            ))),
-            remote_addr: remote_addr_for_test(),
-        })
-    }
-
-    #[cfg(test)]
-    pub(crate) fn from_vec_poolable(v: Vec<u8>) -> Stream {
-        Stream::logged_create(Stream {
-            inner: BufReader::new(Box::new(TestStream(Box::new(Cursor::new(v)), vec![], true))),
-            remote_addr: remote_addr_for_test(),
-=======
     pub(crate) fn buffer(&self) -> &[u8] {
         self.inner.buffer()
-    }
-
-    fn from_tcp_stream(t: TcpStream) -> Stream {
-        Stream::logged_create(Stream {
-            inner: BufReader::new(Box::new(t)),
->>>>>>> a367a823
-        })
     }
 
     // Check if the server has closed a stream by performing a one-byte
@@ -642,6 +613,7 @@
     Err(ErrorKind::UnknownScheme.msg(format!("unknown scheme '{}'", unit.url.scheme())))
 }
 
+#[cfg(test)]
 pub(crate) fn remote_addr_for_test() -> SocketAddr {
     use std::net::{Ipv4Addr, SocketAddrV4};
     SocketAddrV4::new(Ipv4Addr::new(0, 0, 0, 0), 0).into()
