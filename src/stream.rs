--- conflicted
+++ resolved
@@ -314,18 +314,6 @@
 
 #[cfg(all(feature = "tls", not(feature = "native-tls")))]
 pub(crate) fn connect_https(unit: &Unit, hostname: &str) -> Result<Stream, Error> {
-<<<<<<< HEAD
-=======
-    use once_cell::sync::Lazy;
-    use std::sync::Arc;
-
-    static TLS_CONF: Lazy<Arc<rustls::ClientConfig>> = Lazy::new(|| {
-        let mut config = rustls::ClientConfig::new();
-        configure_certs(&mut config);
-        Arc::new(config)
-    });
-
->>>>>>> 0bf98103
     let port = unit.url.port().unwrap_or(443);
 
     let sni = webpki::DNSNameRef::try_from_ascii_str(hostname)
@@ -342,17 +330,18 @@
 
 #[cfg(all(feature = "native-tls", not(feature = "tls")))]
 pub(crate) fn connect_https(unit: &Unit, hostname: &str) -> Result<Stream, Error> {
-    use std::sync::Arc;
-
     let port = unit.url.port().unwrap_or(443);
     let sock = connect_host(unit, hostname, port)?;
+    // If hostname is an IPv6 address, it will be surrounded by brackets.
+    // The brackets must be removed for hostname validation by the TLS library.
+    let trimmed_hostname = hostname.trim_matches(|c| c == '[' || c == ']');
 
     let tls_connector: Arc<native_tls::TlsConnector> = match unit.req.tls_connector() {
         Some(connector) => connector,
         None => Arc::new(native_tls::TlsConnector::new().map_err(|e| Error::TlsError(e))?),
     };
     let stream = tls_connector
-        .connect(&hostname.trim_matches(|c| c == '[' || c == ']'), sock)
+        .connect(&trimmed_hostname, sock)
         .map_err(|e| match e {
             HandshakeError::Failure(err) => Error::TlsError(err),
             // The only other possibility is WouldBlock. Since we don't
