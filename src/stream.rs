--- conflicted
+++ resolved
@@ -1,11 +1,7 @@
-<<<<<<< HEAD
 use std::fmt;
-use std::io::{Cursor, Error as IoError, ErrorKind, Read, Result as IoResult, Write};
-=======
 use std::io::{
     BufRead, BufReader, Cursor, Error as IoError, ErrorKind, Read, Result as IoResult, Write,
 };
->>>>>>> 50c19c54
 use std::net::SocketAddr;
 use std::net::TcpStream;
 use std::net::ToSocketAddrs;
