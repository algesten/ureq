use url::Url;

use std::error;
use std::fmt::{self, Display};
use std::io::{self};

use crate::Response;

/// An error that may occur when processing a [Request](crate::Request).
///
/// This can represent connection-level errors (e.g. connection refused),
/// protocol-level errors (malformed response), or status code errors
/// (e.g. 404 Not Found). For status code errors, [kind()](Error::kind()) will be
/// [ErrorKind::HTTP], [status()](Error::status()) will return the status
/// code, and [into_response()](Error::into_response()) will return the underlying
/// [Response](crate::Response). You can use that Response to, for instance, read
/// the full body (which may contain a useful error message).
///
/// ```
/// use std::{result::Result, time::Duration, thread};
/// use ureq::{Response, Error, Error::Status};
/// # fn main(){ ureq::is_test(true); get_response( "http://httpbin.org/status/500" ); }
///
/// // An example of a function that handles HTTP 429 and 500 errors differently
/// // than other errors. They get retried after a suitable delay, up to 4 times.
/// fn get_response(url: &str) -> Result<Response, Error> {
///     for _ in 1..4 {
///         match ureq::get(url).call() {
///             Err(Status(503, r)) | Err(Status(429, r)) => {
///                 let retry: Option<u64> = r.header("retry-after").and_then(|h| h.parse().ok());
///                 let retry = retry.unwrap_or(5);
///                 eprintln!("{} for {}, retry in {}", r.status(), r.get_url(), retry);
///                 thread::sleep(Duration::from_secs(retry));
///             }
///             result => return result,
///         };
///     }
///     // Ran out of retries; try one last time and return whatever result we get.
///     ureq::get(url).call()
/// }
/// ```
#[derive(Debug)]
pub struct Transport {
    kind: ErrorKind,
    message: Option<String>,
    url: Option<Url>,
    source: Option<Box<dyn error::Error + Send + Sync + 'static>>,
    response: Option<Response>,
}

#[derive(Debug)]
pub enum Error {
    Status(u16, Response),
    Transport(Transport),
}

impl Display for Error {
    fn fmt(&self, f: &mut fmt::Formatter<'_>) -> fmt::Result {
        match self {
            Error::Status(status, response) => {
                write!(f, "{}: status code {}", response.get_url(), status)?;
            }
            Error::Transport(err) => {
                write!(f, "{}", err)?;
            }
        }
        Ok(())
    }
}

impl Display for Transport {
    fn fmt(&self, f: &mut fmt::Formatter<'_>) -> fmt::Result {
        if let Some(url) = &self.url {
            write!(f, "{}: ", url)?;
        }
        write!(f, "{}", self.kind)?;
        if let Some(message) = &self.message {
            write!(f, ": {}", message)?;
        }
        if let Some(source) = &self.source {
            write!(f, ": {}", source)?;
        }
        Ok(())
    }
}

impl error::Error for Error {
    fn source(&self) -> Option<&(dyn error::Error + 'static)> {
        match &self {
            Error::Transport(Transport {
                source: Some(s), ..
            }) => Some(s.as_ref()),
            _ => None,
        }
    }
}

impl Error {
    pub(crate) fn new(kind: ErrorKind, message: Option<String>) -> Self {
        Error::Transport(Transport {
            kind,
            message,
            url: None,
            source: None,
            response: None,
        })
    }

    pub(crate) fn url(self, url: Url) -> Self {
        if let Error::Transport(mut e) = self {
            e.url = Some(url);
            Error::Transport(e)
        } else {
            self
        }
    }

    pub(crate) fn src(self, e: impl error::Error + Send + Sync + 'static) -> Self {
        if let Error::Transport(mut oe) = self {
            oe.source = Some(Box::new(e));
            Error::Transport(oe)
        } else {
            self
        }
    }

    /// The type of this error.
    ///
    /// ```
    /// # ureq::is_test(true);
    /// let err = ureq::get("http://httpbin.org/status/500")
    ///     .call().unwrap_err();
    /// assert_eq!(err.kind(), ureq::ErrorKind::HTTP);
    /// ```
    pub fn kind(&self) -> ErrorKind {
        match self {
            Error::Status(_, _) => ErrorKind::HTTP,
            Error::Transport(Transport { kind: k, .. }) => k.clone(),
        }
    }

    /// Return true iff the error was due to a connection closing.
    pub(crate) fn connection_closed(&self) -> bool {
        if self.kind() != ErrorKind::Io {
            return false;
        }
        let other_err = match self {
            Error::Status(_, _) => return false,
            Error::Transport(e) => e,
        };
        let source = match other_err.source.as_ref() {
            Some(e) => e,
            None => return false,
        };
        let ioe: &io::Error = match source.downcast_ref() {
            Some(e) => e,
            None => return false,
        };
        match ioe.kind() {
            io::ErrorKind::ConnectionAborted => true,
            io::ErrorKind::ConnectionReset => true,
            _ => false,
        }
    }
}

/// One of the types of error the can occur when processing a Request.
#[derive(Debug, PartialEq, Clone, Copy)]
pub enum ErrorKind {
    /// The url could not be understood.
    InvalidUrl,
    /// The url scheme could not be understood.
    UnknownScheme,
    /// DNS lookup failed.
    Dns,
    /// Connection to server failed.
    ConnectionFailed,
    /// Too many redirects.
    TooManyRedirects,
    /// A status line we don't understand `HTTP/1.1 200 OK`.
    BadStatus,
    /// A header line that couldn't be parsed.
    BadHeader,
    /// Some unspecified `std::io::Error`.
    Io,
    /// Proxy information was not properly formatted
    ProxyUrl,
    /// Proxy could not connect
    ProxyConnect,
    /// Incorrect credentials for proxy
<<<<<<< HEAD
    ProxyUnauthorized,
    /// HTTP status code indicating an error (e.g. 4xx, 5xx)
=======
    InvalidProxyCreds,
    /// HTTP status code indicating an error (e.g. 4xx, 5xx).
>>>>>>> c3a6f50d
    /// Read the inner response body for details and to return
    /// the connection to the pool.
    HTTP,
}

impl ErrorKind {
    pub(crate) fn new(self) -> Error {
        Error::new(self, None)
    }

    pub(crate) fn msg(self, s: &str) -> Error {
        Error::new(self, Some(s.to_string()))
    }
}

impl From<Response> for Error {
    fn from(resp: Response) -> Error {
        Error::Status(resp.status(), resp)
    }
}

impl From<io::Error> for Error {
    fn from(err: io::Error) -> Error {
        ErrorKind::Io.new().src(err)
    }
}

impl From<Transport> for Error {
    fn from(err: Transport) -> Error {
        Error::Transport(err)
    }
}

impl fmt::Display for ErrorKind {
    fn fmt(&self, f: &mut fmt::Formatter) -> fmt::Result {
        match self {
            ErrorKind::InvalidUrl => write!(f, "Bad URL"),
            ErrorKind::UnknownScheme => write!(f, "Unknown Scheme"),
            ErrorKind::Dns => write!(f, "Dns Failed"),
            ErrorKind::ConnectionFailed => write!(f, "Connection Failed"),
            ErrorKind::TooManyRedirects => write!(f, "Too Many Redirects"),
            ErrorKind::BadStatus => write!(f, "Bad Status"),
            ErrorKind::BadHeader => write!(f, "Bad Header"),
            ErrorKind::Io => write!(f, "Network Error"),
            ErrorKind::ProxyUrl => write!(f, "Malformed proxy"),
            ErrorKind::ProxyConnect => write!(f, "Proxy failed to connect"),
            ErrorKind::ProxyUnauthorized => write!(f, "Provided proxy credentials are incorrect"),
            ErrorKind::HTTP => write!(f, "HTTP status error"),
        }
    }
}

// #[test]
// fn status_code_error() {
//     let mut err = Error::new(ErrorKind::HTTP, None);
//     err = err.response(Response::new(500, "Internal Server Error", "too much going on").unwrap());
//     assert_eq!(err.to_string(), "status code 500");

//     err = err.url("http://example.com/".parse().unwrap());
//     assert_eq!(err.to_string(), "http://example.com/: status code 500");
// }

#[test]
fn io_error() {
    let ioe = io::Error::new(io::ErrorKind::TimedOut, "too slow");
    let mut err = Error::new(ErrorKind::Io, Some("oops".to_string())).src(ioe);

    err = err.url("http://example.com/".parse().unwrap());
    assert_eq!(
        err.to_string(),
        "http://example.com/: Network Error: oops: too slow"
    );
}

#[test]
fn connection_closed() {
    let ioe = io::Error::new(io::ErrorKind::ConnectionReset, "connection reset");
    let err = ErrorKind::Io.new().src(ioe);
    assert!(err.connection_closed());

    let ioe = io::Error::new(io::ErrorKind::ConnectionAborted, "connection aborted");
    let err = ErrorKind::Io.new().src(ioe);
    assert!(err.connection_closed());
}

#[test]
fn error_is_send_and_sync() {
    fn takes_send(_: impl Send) {}
    fn takes_sync(_: impl Sync) {}
    takes_send(crate::error::ErrorKind::InvalidUrl.new());
    takes_sync(crate::error::ErrorKind::InvalidUrl.new());
}<|MERGE_RESOLUTION|>--- conflicted
+++ resolved
@@ -188,13 +188,8 @@
     /// Proxy could not connect
     ProxyConnect,
     /// Incorrect credentials for proxy
-<<<<<<< HEAD
     ProxyUnauthorized,
     /// HTTP status code indicating an error (e.g. 4xx, 5xx)
-=======
-    InvalidProxyCreds,
-    /// HTTP status code indicating an error (e.g. 4xx, 5xx).
->>>>>>> c3a6f50d
     /// Read the inner response body for details and to return
     /// the connection to the pool.
     HTTP,
