--- conflicted
+++ resolved
@@ -14,24 +14,12 @@
     ConnectionFailed(String),
     /// Too many redirects.
     TooManyRedirects,
-<<<<<<< HEAD
-    /// We fail to read the status line. This happens for pooled connections when
-    /// TLS fails and we don't notice until trying to read.
-    BadStatusRead,
     /// A status line we don't understand `HTTP/1.1 200 OK`.
-=======
-    /// A status line we don't understand `HTTP/1.1 200 OK`. Synthetic error `500`.
->>>>>>> 573b175c
     BadStatus,
     /// A header line that couldn't be parsed.
     BadHeader,
-<<<<<<< HEAD
     /// Some unspecified `std::io::Error`.
-    Io(IoError),
-=======
-    /// Some unspecified `std::io::Error`. Synthetic error `500`.
     Io(io::Error),
->>>>>>> 573b175c
     /// Proxy information was not properly formatted
     BadProxy,
     /// Proxy credentials were not properly formatted
@@ -58,69 +46,6 @@
             _ => false,
         }
     }
-<<<<<<< HEAD
-=======
-
-    /// For synthetic responses, this is the error code.
-    pub fn status(&self) -> u16 {
-        match self {
-            Error::BadUrl(_) => 400,
-            Error::UnknownScheme(_) => 400,
-            Error::DnsFailed(_) => 400,
-            Error::ConnectionFailed(_) => 500,
-            Error::TooManyRedirects => 500,
-            Error::BadStatus => 500,
-            Error::BadHeader => 500,
-            Error::Io(_) => 500,
-            Error::BadProxy => 500,
-            Error::BadProxyCreds => 500,
-            Error::ProxyConnect => 500,
-            Error::InvalidProxyCreds => 500,
-            #[cfg(feature = "native-tls")]
-            Error::TlsError(_) => 500,
-        }
-    }
-
-    /// For synthetic responses, this is the status text.
-    pub fn status_text(&self) -> &str {
-        match self {
-            Error::BadUrl(_) => "Bad URL",
-            Error::UnknownScheme(_) => "Unknown Scheme",
-            Error::DnsFailed(_) => "Dns Failed",
-            Error::ConnectionFailed(_) => "Connection Failed",
-            Error::TooManyRedirects => "Too Many Redirects",
-            Error::BadStatus => "Bad Status",
-            Error::BadHeader => "Bad Header",
-            Error::Io(_) => "Network Error",
-            Error::BadProxy => "Malformed proxy",
-            Error::BadProxyCreds => "Failed to parse proxy credentials",
-            Error::ProxyConnect => "Proxy failed to connect",
-            Error::InvalidProxyCreds => "Provided proxy credentials are incorrect",
-            #[cfg(feature = "native-tls")]
-            Error::TlsError(_) => "TLS Error",
-        }
-    }
-
-    /// For synthetic responses, this is the body text.
-    pub fn body_text(&self) -> String {
-        match self {
-            Error::BadUrl(url) => format!("Bad URL: {}", url),
-            Error::UnknownScheme(scheme) => format!("Unknown Scheme: {}", scheme),
-            Error::DnsFailed(err) => format!("Dns Failed: {}", err),
-            Error::ConnectionFailed(err) => format!("Connection Failed: {}", err),
-            Error::TooManyRedirects => "Too Many Redirects".to_string(),
-            Error::BadStatus => "Bad Status".to_string(),
-            Error::BadHeader => "Bad Header".to_string(),
-            Error::Io(ioe) => format!("Network Error: {}", ioe),
-            Error::BadProxy => "Malformed proxy".to_string(),
-            Error::BadProxyCreds => "Failed to parse proxy credentials".to_string(),
-            Error::ProxyConnect => "Proxy failed to connect".to_string(),
-            Error::InvalidProxyCreds => "Provided proxy credentials are incorrect".to_string(),
-            #[cfg(feature = "native-tls")]
-            Error::TlsError(err) => format!("TLS Error: {}", err),
-        }
-    }
->>>>>>> 573b175c
 }
 
 impl From<io::Error> for Error {
