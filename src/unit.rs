--- conflicted
+++ resolved
@@ -12,17 +12,6 @@
 use crate::header;
 use crate::stream::{self, connect_test, Stream};
 use crate::{Error, Header, Request, Response};
-
-<<<<<<< HEAD
-#[cfg(feature = "tls")]
-use crate::request::TLSClientConfig;
-
-#[cfg(all(feature = "native-tls", not(feature = "tls")))]
-use crate::request::TLSConnector;
-=======
-#[cfg(feature = "cookie")]
-use crate::pool::DEFAULT_HOST;
->>>>>>> 8bba07a9
 
 /// It's a "unit of work". Maybe a bad name for it?
 ///
