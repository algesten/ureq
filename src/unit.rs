--- conflicted
+++ resolved
@@ -190,12 +190,8 @@
     // reached a server-side timeout. Note that this means we may do
     // up to N+1 total tries, where N is max_idle_connections_per_host.
     if let Some(err) = resp.synthetic_error() {
-<<<<<<< HEAD
         if err.connection_closed() && retryable && is_recycled {
-=======
-        if err.is_bad_status_read() && retryable && is_recycled {
             debug!("retrying request {} {}", method, url);
->>>>>>> 065b560d
             let empty = Payload::Empty.into_read();
             return connect(req, unit, false, redirect_count, empty, redir);
         }
