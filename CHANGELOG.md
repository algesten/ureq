# Unreleased

<<<<<<< HEAD
  * ureq::Error wrapped as io::Error should pass through body chain (#984)
=======
 * send_json should set content-length header (#983)
>>>>>>> 6871bae4

# 3.0.4

  * Manually unroll some macros to regular code (#978)
  * Fix bug in `rustls-no-provider` when disabling ring (#973)

# 3.0.3

  * Use the same data in CONNECT and Host header for proxied requests (#967)
  * Set default scheme in proxy uri (#966)
  * Redact URI and Location header on debug level (#964)
  * Downgrade all logging to debug and below (#964)

# 3.0.2

  * Remove dependency on once_cell (#959)
  * Fix bug parsing partial redirects (#958)
  * Expose typestate variables (#956)

# 3.0.1

  * Fix excessive stack sizes (#950)
  * Do not enable **json** by default (breaking, but it was a mistake) (#948)

# 3.0.0

  * Replace RequestBuilder Deref with explicit wrappers (#944)
  * Remove dependency on `url` crate (#943)
  * Feature `Config::save_redirect_history` (#939)

# 3.0.0-rc5

  * `TlsConfig::unversioned_rustls_crypto_provider()` (#931)
  * Feature `rustls-no-provider` to compile without ring (#931)
  * Fix CONNECT proxy Host header (#936)
  * Re-enable CONNECT proxy support (#932)
  * Body::content_length (#927)
  * Handle Authorization: Basic from URI (#923)
  * Remove many uses of Box::new() from Connector chain (#919)

# 3.0.0-rc4

  * Default to `TooManyRedirects` error (#916)
  * Add `ConfigBuilder::max_redirects_will_error()` (#916)
  * Add new `SendBody::into_reader()` (#914)
  * Fix completely broken PEM parsing (#912)
  * Improve ergonomics for `AutoHeaderValue` (#896)

# 3.0.0-rc3

  * Re-export ureq_proto::ArrayVec (#891)
  * Expose typestate variables, but #[doc(hidden)] (#889)
  * Clarify versioning and MSRV policy (#887)
  * Get last used uri via `ResponseExt::get_uri()` (#884)
  * Expose more things for 3rd party Transport impls (#886)
  * Make accessor fn for `Config` and `TlsConfig` (#886)
  * Move `Transport` and `Resolver` traits to `unversioned` (#881)
  * Upgrade deps (#885)
  * MSRV 1.71.1 to follow rustls (#885)
  * Fix bug in chunked overhead calculation (#880)
  * Make it possible to disable all automatic headers (#876)
  * Rename `hoot` -> `ureq_proto`(#872)
  * Fix `disable_verification` for TLS (#871)
  * `vendored` feature flag to get vendored native-tls (#866)
  * Fix incorrect handling of expect-100 (#867)

# 3.0.0-rc2
  * Remove pub-field config structs in favor of builders (#848)
  * BodyBuilder to create a response Body for test/middleware (#847)
  * RequestBuilder::send_empty() convenience fn (#846)
  * Rename BodyWithConfig::into_reader -> reader (#845)
  * Escape hatch to send body for any method (#857)
  * Reintrodice RequestBuilder::query (#843)
  * Reintroduce RequestBuilder::query_pairs (#856)
  * Reintroduce ResponseBuilder::send_form helper (#859)
  * (internal) Use HeaderName for non-sensitive headers (#855)
  * Fix broken build with rustls (#832)
  * Reduce dependency count, platform-verifier feature (#833, #818)

# 3.0.0-rc1
  * Ground up rewrite based on the http crate API.

# 2.12.1

  * Do not use multi-version deps (>=x.x.x) (#907)

# 2.12.0

  * Bump MSRV 1.67 -> 1.71 because rustls will soon adopt it (#905)
  * Unpin rustls dep (>=0.23.19) (#905)

# 2.11.0

  * Fixes for changes to cargo-deny (#882)
  * Pin rustls dep on 0.23.19 to keep MSRV 1.67 (#878)
  * Bump MSRV 1.63 -> 1.67 due to time crate (#878)
  * Re-export rustls (#813)

# 2.10.1
  * default `ureq` Rustls tls config updated to avoid panic for applications
    that activate the default Rustls `aws-lc-rs` feature without setting
    a process-wide crypto provider. `ureq` will now use `*ring*` in this
    circumstance instead of panicking.

# 2.10.0
  * Bump MSRV 1.61 -> 1.63 due to rustls (#764)
  * Update deps (only patch versions in Cargo.lock) (#763)
  * Refork frewsxcv/rust-chunked-transfer to fix MIT/Apache2.0 license (#761)
  * Enable http-crate feature for docs (#755)
  * Update Rustls from 0.22 to 0.23 - this may be a breaking change if your
    application depends on Rustls 0.22 (e.g. to provide a custom
    `rustls::ClientConfig` to `ureq`). See the [Rustls 0.23.0][rustls-0.23.0]
    changelog for a list of breaking API changes (#753)
  * Rustls dep to default to ring backend. If your project uses the
    default `ureq` TLS config, or constructs its own `rustls::ClientConfig`
    with `rustls::ClientConfig::builder()` you must ensure the Rustls
    `aws-lc-rs` feature is not activated, or set the process default
    cryptography provider before constructing any configs. See the Rustls
    [CryptoProvider][CryptoProvider] docs for more information (#753)
  * Remove direct dep rustls-webpki (#752)
  * Fix doc Rustls does now support IP address certificates (#759)(#753)

[rustls-0.23.0]: https://github.com/rustls/rustls/releases/tag/v%2F0.23.0
[CryptoProvider]: https://docs.rs/rustls/latest/rustls/crypto/struct.CryptoProvider.html#using-the-per-process-default-cryptoprovider

# 2.9.7

  * Update deps (`base64` 0.22, `rustls` to 0.22.4 (#747, #748)
  * Parse URL after middleware to enable changing it (#745)
  * Tidy up code and fix compilation (#742, 743)

# 2.9.6

## Fixed

  * `hootbin` is optional dep. Tests must be run with feature `testdeps` (#729)
  * Exclude script files from cargo package (#728)

# 2.9.5

## Fixed

  * Update deps (`cookie` 0.18, `cookie_store` 0.21, unpin `url`). (#722)

# 2.9.4

## Fixed

  * MSRV 1.61 with CI tests

# 2.9.3

## Fixed

  * docs.rs docs

# 2.9.2

## Added

  * Replace dependency on httpbin.org for tests/doc-tests. (#703)

## Fixed

  * Remove Header struct that never should have been exported. (#696)
  * Update deps (rustls 0.22) (#690)

# 2.9.1

## Fixed

  * Unbreak feature `http-interop`. This feature is version locked to http crate 0.2
  * New feature `http-crate`. This feature is for http crate 1.0
  * New feature `proxy-from-env` to detect proxy settings for global Agent (ureq::get).

# 2.9.0

## Fixed
  * Broken rustls dep (introduced new function in patch version) (#677)
  * Doc and test fixes (#670, #673, #674)

## Added
  * Upgraded http dep to 1.0
  * http_interop to not require utf-8 headers (#672)
  * http_interop implement conversion for `http::request::Parts` (#669)

# 2.8.0

## Fixed
  * Fix regression in IPv6 handling (#635)
  * Read proxy response to \r\n\r\n (#620)

## Added
  * Auto-detect proxy from env vars (turned off by default) (#649)
  * Conversion ureq::Response -> http::Response<Vec<u8>> (#638)
  * cargo-deny CI action to disallow copy-left and duplicate deps (#661)

# 2.7.1

## Fixed
 * Updated serde_json dependency constraint to be >=1.0.97 (#630)

# 2.7.0

## Fixed
 * Pass User-Agent when connecting to proxy (#597)
 * Proxy: Use CONNECT for HTTPS requests, but not HTTP requests (#587)
 * Cookie headers are now cleared on redirect (#608)
 * HTTP/1.0 responses with Content-Length no longer block until server closes
   the socket. (#625)

## Added
 * Conversions to and from http::Response and http::request::Builder (#591)
 * Updated to rustls 0.21 and rustls-webpki, which add support for IP address certificates (#601)
 * Response::local_addr (#605)

# 2.6.2

## Fixed
 * Non-empty connection pools were never dropped (#583)

# 2.6.1

## Fixed
 * gzip: examine Content-Length header before removing (#578)

# 2.6.0

## Added
 * Response::remote_addr() (#489)
 * Request::query_pairs() - make query params from an Iterator of pairs (#519)

## Fixed
 * Gzip responses with chunked encoding now work with connection pooling (#560)
 * Don't panic when rustls-native-certs errors (#564)
 * Responses with zero-length body now work with connection pooling (#565)

# 2.5.0
 * Add tcp no_delay option (#465)
 * Rework public TLS traits
 * Warn if requests aren't sent (#490)
 * Fixes for returning stream to pool (#509)
 * Avoid extra syscalls when content is buffered (#508)
 * Remove dep on sync_wrapper (#514, #528)
 * Error instead of panic on large deadlines (#517)
 * Make ReadWrite trait simpler (used in bespoke TLS impls) (#530)
 * Buffer short response bodies (#531)
 * Update cookie/cookie_store dep

# 2.4.0

 * Enable `gzip` feature by default (#455)
 * `gzip` and `brotli` feature flags to enable decompression (#453, #421)
 * Middleware function on agent (#448)
 * Agent option to preserve `Authorization` header on redirects (#445)
 * Deprecate re-exported serde types (#446)
 * Widen type of `send_json` to `impl Serializable` (#446)
 * `native-tls` feature provides an alternative TLS backend (#449, #391)

# 2.3.2
 * Re-introduce the `ureq::patch` and `agent::patch` calls.
 * Fix regression in 2.3.x for feature native-certs (#441)

# 2.3.1
 * Don't panic when given an invalid DNS name (#436).
 * Update to rustls-native-certs v0.6 (#432).

# 2.3.0
 * Upgrade to rustls 0.20 (#427).
 * Make test mocks of Response more accurate by removing newline (#423).
 * Redact sensitive headers when logging prelude (#414).

# 2.2.0
 * Update to latest dependencies
 * Add SOCKS4 support (#410).
 * Downgrade logging on info level to debug (#409).
 * Bugfix: Clear content-length header on redirect (#394, #395).

# 2.1.1
 * Bugfix: don't reuse conns with bytes pending from server (#372). This
   reduces Transport errors when using an Agent for connection pooling.

# 2.1.0
 * Bugfix: allow status lines without a reason phrase (#316)
 * Example: "cureq" to easier make ad-hoc command line tests (#330)
 * Override timeout per Request (#335)
 * Bugfix: handle non-utf8 status and headers (#347) and better errors (#329)
 * Request inspection (method, url, etc) (#310, #350)
 * Bugfix: stop percent encoding cookies (#353)
 * Enforce cookie RFC naming/value rules (#353)
 * Bugfix: reduce error struct size (#356)

# 2.0.2
 * Bugfix: Apply deadline across redirects. (#313)
 * OrAnyStatus::or_any_status ergonomic helper
 * Allow header lines to end with only LF (#321)

# 2.0.1
 * Fix handling of 308 redirects (port from 1.5.4 branch).
 * Return UnexpectedEof instead of InvalidData on short responses. (#293)
 * Implement std::error::Error for error::Transport. (#299)

# 2.0.0
 * Methods that formerly returned Response now return Result<Response, Error>.
   You'll need to change all instances of `.call()` to `.call()?` or handle
   errors using a `match` statement.
 * Non-2xx responses are considered Error by default. See [Error documentation]
   for details on how to get Response bodies for non-2xx.
 * Rewrite Error type. It's now an enum of two types of error: Status and
   Transport. Status errors (i.e. non-2xx) can be readily turned into a
   Response using match statements.
 * Errors now include the source error (e.g. errors from DNS or I/O) when
   appropriate, as well as the URL that caused an error.
 * The "synthetic error" concept is removed.
 * Move more configuration to Agent. Timeouts, TLS config, and proxy config
   now require building an Agent.
 * Create AgentBuilder to separate the process of building an agent from using
   the resulting agent. Headers can be set on an AgentBuilder, not the
   resulting Agent.
 * Agent is cheaply cloneable with an internal Arc. This makes it easy to
   share a single agent throughout your program.
 * There is now a default timeout_connect of 30 seconds. Read and write
   timeouts continue to be unset by default.
 * Add ureq::request_url and Agent::request_url, to send requests with
   already-parsed URLs.
 * Remove native_tls support.
 * Remove convenience methods `options(url)`, `trace(url)`, and `patch(url)`.
   To send requests with those verbs use `request(method, url)`.
 * Remove Request::build. This was a workaround because some of Request's
   methods took `&mut self` instead of `mut self`, and is no longer needed.
   You can simply delete any calls to `Request::build`.
 * Remove Agent::set_cookie.
 * Remove Header from the public API. The type wasn't used by any public
   methods.
 * Remove basic auth support. The API was incomplete. We may add back something
   better in the future.
 * Remove into_json_deserialize. Now into_json handles both serde_json::Value
   and other types that implement serde::Deserialize. If you were using
   serde_json before, you will probably have to explicitly annotate a type,
   like: `let v: serde_json::Value = response.into_json();`.
 * Rewrite README and top-level documentation.

[Error documentation]: https://docs.rs/ureq/2.0.0-rc4/ureq/enum.Error.html

# 2.0.0-rc4

 * Remove error_on_non_2xx. (#272)
 * Do more validation on status line. (#266)
 * (internal) Add history to response objects (#275)

# 2.0.0-rc3

 * Refactor Error to use an enum for easier extraction of status code errors.
 * (Internal) Use BufRead::read_line when reading headers.

# 2.0.0-rc2
 * These changes are mostly already listed under 2.0.0.
 * Remove the "synthetic error" concept. Methods that formerly returned
   Response now return Result<Response, Error>.
 * Rewrite Error type. Instead of an enum, it's now a struct with an
   ErrorKind. This allows us to store the source error when appropriate,
   as well as the URL that caused an error.
 * Move more configuration to Agent. Timeouts, TLS config, and proxy config
   now require building an Agent.
 * Create AgentBuilder to separate the process of building an agent from using
   the resulting agent. Headers can be set on an AgentBuilder, not the
   resulting Agent.
 * Agent is cheaply cloneable with an internal Arc. This makes it easy to
   share a single agent throughout your program.
 * There is now a default timeout_connect of 30 seconds. Read and write
   timeouts continue to be unset by default.
 * Add ureq::request_url and Agent::request_url, to send requests with
   already-parsed URLs.
 * Remove native_tls support.
 * Remove convenience methods `options(url)`, `trace(url)`, and `patch(url)`.
   To send requests with those verbs use `request(method, url)`.
 * Remove Request::build. This was a workaround because some of Request's
   methods took `&mut self` instead of `mut self`, and is no longer needed.
   You can simply delete any calls to `Request::build`.
 * Remove Agent::set_cookie.
 * Remove Header from the public API. The type wasn't used by any public
   methods.
 * Remove basic auth support. The API was incomplete. We may add back something
   better in the future.
 * Remove into_json_deserialize. Now into_json handles both serde_json::Value
   and other types that implement serde::Deserialize. If you were using
   serde_json before, you will probably have to explicitly annotate a type,
   like: `let v: serde_json::Value = response.into_json();`.
 * Rewrite README and top-level documentation.

# 1.5.2

 * Remove 'static constraint on Request.send(), allowing a wider variety of
   types to be passed. Also eliminate some copying. (#205).
 * Allow turning a Response into an Error (#214).
 * Update env_logger to 0.8.1 (#195).
 * Remove convenience method for CONNECT verb (#177).
 * Fix bugs in handling of timeout_read (#197 and #198).

# 1.5.1

 * Use cookie_store crate for correct cookie handling (#169).
 * Fix bug in picking wrong host for redirects introduced in 1.5.0 (#180).
 * Allow proxy settings on Agent (#178).

# 1.5.0

 * Add pluggable name resolution. Users can now override the IP addresses for
   hostnames of their choice (#148).
 * bugfix: Don't re-pool streams on drop. This would occur if the user called
   `response.into_reader()` and dropped the resulting `Read` before reading all
   the way to EOF. The result would be a BadStatus error on the next request to
   the same hostname. This only affected users using an explicit Agent (#160).
 * Automatically set Transfer-Encoding: chunked when using `send` (#86).
 * `into_reader()` now returns `impl Read + Send` instead of `impl Read` (#156).
 * Add support for log crate (#170).
 * Retry broken connections in more cases (should reduce BadStatus errors; #168).

# 1.4.1

 * Use buffer to avoid byte-by-byte parsing result in multiple syscalls.
 * Allow pooling multiple connections per host.
 * Put version in user agent "ureq/1.4.1".

# 1.4.0

  * Propagate WouldBlock in io:Error for Response::to_json.
  * Merge multiple cookies into one header to be spec compliant.
  * Allow setting TLSConnector for native-tls.
  * Remove brackets against TLS lib when IPv6 addr is used as hostname.
  * Include proxy in connection pool keys.
  * Stop assuming localhost for URLs without host part.
  * Error if body length is less than content-length.
  * Validate header names.

# 1.3.0

  * Changelog start<|MERGE_RESOLUTION|>--- conflicted
+++ resolved
@@ -1,10 +1,7 @@
 # Unreleased
 
-<<<<<<< HEAD
   * ureq::Error wrapped as io::Error should pass through body chain (#984)
-=======
- * send_json should set content-length header (#983)
->>>>>>> 6871bae4
+  * send_json should set content-length header (#983)
 
 # 3.0.4
 
